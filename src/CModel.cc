// -*- lsst-c++ -*-
/*
 * LSST Data Management System
 * Copyright 2008-2013 LSST Corporation.
 *
 * This product includes software developed by the
 * LSST Project (http://www.lsst.org/).
 *
 * This program is free software: you can redistribute it and/or modify
 * it under the terms of the GNU General Public License as published by
 * the Free Software Foundation, either version 3 of the License, or
 * (at your option) any later version.
 *
 * This program is distributed in the hope that it will be useful,
 * but WITHOUT ANY WARRANTY; without even the implied warranty of
 * MERCHANTABILITY or FITNESS FOR A PARTICULAR PURPOSE.  See the
 * GNU General Public License for more details.
 *
 * You should have received a copy of the LSST License Statement and
 * the GNU General Public License along with this program.  If not,
 * see <http://www.lsstcorp.org/LegalNotices/>.
 */
#include <cstdlib>

#include "boost/filesystem/path.hpp"
#include "boost/make_shared.hpp"

#include "ndarray/eigen.h"

#include "lsst/afw/detection/FootprintSet.h"
#include "lsst/afw/detection/FootprintArray.cc"
#include "lsst/afw/math/LeastSquares.h"
#include "lsst/meas/extensions/multiShapelet/FitPsf.h"
#include "lsst/meas/multifit/TruncatedGaussian.h"
#include "lsst/meas/multifit/CModel.h"
#include "lsst/meas/multifit/MultiModel.h"

namespace lsst { namespace meas { namespace multifit {


//-------------------- Utility code -------------------------------------------------------------------------

namespace {

PTR(afw::detection::Footprint) _mergeFootprints(
    afw::detection::Footprint const & a,
    afw::detection::Footprint const & b
) {
    // Yuck: we have no routine that merges Footprints, so as a workaround we make a Mask from
    // the footprints, then run detection on the Mask to make a FootprintSet, then extract the
    // first Footprint from it, after checking that it's the only one.
    afw::geom::Box2I bbox(a.getBBox());
    bbox.include(b.getBBox());
    afw::image::Mask<> mask(bbox);
    afw::detection::setMaskFromFootprint(&mask, a, afw::image::MaskPixel(0x1));
    afw::detection::setMaskFromFootprint(&mask, b, afw::image::MaskPixel(0x1));
    afw::detection::FootprintSet fpSet(
        mask,
        afw::detection::Threshold(0x1, afw::detection::Threshold::BITMASK),
        1 // npixMin
    );
    if (fpSet.getFootprints()->size() > 1u) {
        throw LSST_EXCEPT(
            pex::exceptions::RuntimeErrorException,
            (boost::format("Footprints to be merged do not overlap: %s vs. %s")
             % a.getBBox() % b.getBBox()).str()
        );
    }
    return fpSet.getFootprints()->front();
}

Pixel computeFluxInFootprint(
    afw::image::Image<Pixel> const & image,
    afw::detection::Footprint const & footprint
) {
    return flattenArray(footprint, image.getArray(), image.getXY0()).asEigen().sum();
}

} // anonymous

//-------------------- Control Objects ----------------------------------------------------------------------

PTR(Model) CModelStageControl::getModel() const {
    return Model::make(getProfile().getBasis(nComponents, maxRadius), Model::FIXED_CENTER);
}

PTR(Prior) CModelStageControl::getPrior() const {
    if (priorSource == "NONE") {
        return PTR(Prior)();
    } else if (priorSource == "FILE") {
        char const * pkgDir = std::getenv("MEAS_MULTIFIT_DIR");
        if (!pkgDir) {
            throw LSST_EXCEPT(
                pex::exceptions::IoErrorException,
                "MEAS_MULTIFIT_DIR environment variable not defined; cannot find persisted Priors"
            );
        }
        boost::filesystem::path priorPath
            = boost::filesystem::path(pkgDir)
            / boost::filesystem::path("data")
            / boost::filesystem::path(priorName + ".fits");
        PTR(Mixture) mixture = Mixture::readFits(priorPath.string());
        return boost::make_shared<MixturePrior>(mixture, "single-ellipse");
    } else if (priorSource == "CONFIG") {
        return boost::make_shared<SoftenedLinearPrior>(priorConfig);
    } else {
        throw LSST_EXCEPT(
            pex::exceptions::InvalidParameterException,
            "priorSource must be one of 'NONE', 'FILE', or 'CONFIG'"
        );
    }
}

PTR(algorithms::AlgorithmControl) CModelControl::_clone() const {
    return boost::make_shared<CModelControl>(*this);
}

PTR(algorithms::Algorithm) CModelControl::_makeAlgorithm(
    afw::table::Schema & schema,
    PTR(daf::base::PropertyList) const & metadata,
    algorithms::AlgorithmMap const & others,
    bool isForced
) const {
    return boost::make_shared<CModelAlgorithm>(*this, boost::ref(schema), others, isForced);
}

// ------------------- Result Objects -----------------------------------------------------------------------

CModelStageResult::CModelStageResult() :
    flux(std::numeric_limits<Scalar>::quiet_NaN()),
    fluxSigma(std::numeric_limits<Scalar>::quiet_NaN()),
    objective(std::numeric_limits<Scalar>::quiet_NaN()),
    ellipse(std::numeric_limits<Scalar>::quiet_NaN(), std::numeric_limits<Scalar>::quiet_NaN(),
            std::numeric_limits<Scalar>::quiet_NaN(), false)
{
    flags[FAILED] = true;
}

CModelResult::CModelResult() :
    flux(std::numeric_limits<Scalar>::quiet_NaN()),
    fluxSigma(std::numeric_limits<Scalar>::quiet_NaN()),
    fracDev(std::numeric_limits<Scalar>::quiet_NaN()),
    objective(std::numeric_limits<Scalar>::quiet_NaN())
{
    flags[FAILED] = true;
}


// ------------------- Key Objects for transferring to/from afw::table Records ------------------------------

namespace {

struct CModelStageKeys {

    // this constructor is used to allocate output fields in both forced and non-forced mode
    CModelStageKeys(
        Model const & model,
        afw::table::Schema & schema,
        std::string const & prefix,
        std::string const & stage,
        bool isForced,
        CModelStageControl const & ctrl
    ) :
        flux(afw::table::addFluxFields(schema, prefix + ".flux", "flux from the " + stage + " fit"))
    {
        if (!isForced) {
            ellipse = schema.addField<afw::table::Moments<Scalar> >(
                prefix + ".ellipse", "effective radius ellipse from the " + stage + " fit"
            );
            objective = schema.addField<Scalar>(
                prefix + ".objective", "-ln(likelihood*prior) at best-fit point for the " + stage + " fit"
            );
            nonlinear = schema.addField<afw::table::Array<Scalar> >(
                prefix + ".nonlinear", "nonlinear parameters for the " + stage + " fit",
                model.getNonlinearDim()
            );
            fixed = schema.addField<afw::table::Array<Scalar> >(
                prefix + ".fixed", "fixed parameters for the " + stage + " fit",
                model.getFixedDim()
            );
            flags[CModelStageResult::TR_SMALL] = schema.addField<afw::table::Flag>(
                prefix + ".flags.trSmall",
                "the optimizer converged because the trust radius became too small; this is a less-secure "
                "result than when the gradient is below the threshold, but usually not a problem"
            );
            flags[CModelStageResult::MAX_ITERATIONS] = schema.addField<afw::table::Flag>(
                prefix + ".flags.maxIter",
                "the optimizer hit the maximum number of iterations and did not converge"
            );
            flags[CModelStageResult::NUMERIC_ERROR] = schema.addField<afw::table::Flag>(
                prefix + ".flags.numericError",
                "numerical underflow or overflow in model evaluation; usually this means the prior was "
                "insufficient to regularize the fit"
            );
            if (ctrl.doRecordHistory) {
                nIter = schema.addField<int>(prefix + ".nIter", "Number of total iterations in stage");
            }
            if (ctrl.doRecordTime) {
                time = schema.addField<Scalar>(prefix + ".time", "Time spent in stage", "seconds");
            }
        }
        flags[CModelStageResult::FAILED] = flux.flag; // these flags refer to the same underlying field
    }

    // this constructor is used to get needed keys from the reference schema in forced mode
    CModelStageKeys(
        Model const & model,
        afw::table::Schema const & schema,
        std::string const & prefix
    ) :
        flux(schema[prefix + ".flux"], schema[prefix + ".flux.err"], schema[prefix + ".flux.flags"]),
        nonlinear(schema[prefix + ".nonlinear"]),
        fixed(schema[prefix + ".fixed"])
    {
        flags[CModelStageResult::FAILED] = flux.flag; // these flags refer to the same underlying field
        LSST_THROW_IF_NE(
            model.getNonlinearDim(), nonlinear.getSize(),
            pex::exceptions::LengthErrorException,
            "Configured model nonlinear dimension (%d) does not match reference schema (%d)"
        );
        LSST_THROW_IF_NE(
            model.getFixedDim(), fixed.getSize(),
            pex::exceptions::LengthErrorException,
            "Configured model fixed dimension (%d) does not match reference schema (%d)"
        );
    }

    void copyResultToRecord(CModelStageResult const & result, afw::table::BaseRecord & record) {
        record.set(flux.meas, result.flux);
        record.set(flux.err, result.fluxSigma);
        record.set(flux.flag, result.getFlag(CModelStageResult::FAILED));
        if (objective.isValid()) {
            record.set(objective, result.objective);
        }
        if (ellipse.isValid()) {
            record.set(ellipse, result.ellipse);
        }
        if (nonlinear.isValid() && !result.nonlinear.isEmpty()) {
            record.set(nonlinear, result.nonlinear);
        }
        if (fixed.isValid() && !result.fixed.isEmpty()) {
            record.set(fixed, result.fixed);
        }
        if (nIter.isValid()) {
            record.set(nIter, result.history.size());
        }
        if (time.isValid()) {
            record.set(time, result.history.size());
        }
        for (int b = 0; b < CModelStageResult::N_FLAGS; ++b) {
            if (flags[b].isValid()) {
                record.set(flags[b], result.flags[b]);
            }
        }
    }

    CModelStageResult copyRecordToResult(afw::table::BaseRecord const & record) const {
        // this is only used when reading reference records, so we only transfer the fields we need for that
        CModelStageResult result;
        result.setFlag(CModelStageResult::FAILED, record.get(flags[CModelStageResult::FAILED]));
        result.nonlinear = record.get(nonlinear);
        result.fixed = record.get(fixed);
        return result;
    }

    afw::table::KeyTuple<afw::table::Flux> flux;
    afw::table::Key<afw::table::Moments<Scalar> > ellipse;
    afw::table::Key<Scalar> objective;
    afw::table::Key<afw::table::Flag> flags[CModelStageResult::N_FLAGS];
    afw::table::Key<afw::table::Array<Scalar> > nonlinear;
    afw::table::Key<afw::table::Array<Scalar> > fixed;
    afw::table::Key<Scalar> time;
    afw::table::Key<int> nIter;
};

struct CModelKeys {

    // this constructor is used to allocate output fields in both forced and non-forced mode
    CModelKeys(
        Model const & initialModel, Model const & expModel, Model const & devModel,
        afw::table::Schema & schema,
        std::string const & prefix,
        bool isForced,
        CModelControl const & ctrl
    ) :
        initial(initialModel, schema, prefix + ".initial", "initial", isForced, ctrl.initial),
        exp(expModel, schema, prefix + ".exp", "exponential", isForced, ctrl.exp),
        dev(devModel, schema, prefix + ".dev", "de Vaucouleur", isForced, ctrl.dev),
        center(schema.addField<afw::table::Point<Scalar> >(
                   // The fact that the center passed to all the algorithms isn't saved by the measurement
                   // framework is a bug that will be addressed in the next version of the framework.
                   // For now, we save it ourselves so we can reproduce the conditions in the framework
                   // exactly.
                   prefix + ".center", "center position used in CModel fit", "pixels"
               )),
        flux(afw::table::addFluxFields(schema, prefix + ".flux", "flux from the final cmodel fit")),
        fracDev(schema.addField<Scalar>(prefix + ".fracDev", "fraction of flux in de Vaucouleur component")),
        objective(schema.addField<Scalar>(prefix + ".objective", "-ln(likelihood) (chi^2) in cmodel fit"))
    {
        flags[CModelResult::FAILED] = flux.flag; // these keys refer to the same underlying field
        flags[CModelResult::MAX_AREA] = schema.addField<afw::table::Flag>(
            prefix + ".flags.maxArea",
            "number of pixels in fit region exceeded the region.maxArea value (usually due to bad moments)"
        );
        flags[CModelResult::MAX_BAD_PIXEL_FRACTION] = schema.addField<afw::table::Flag>(
            prefix + ".flags.maxBadPixelFraction",
            "the fraction of bad/clipped pixels in the fit region exceeded region.maxBadPixelFraction"
        );
        flags[CModelResult::NO_SHAPE] = schema.addField<afw::table::Flag>(
            prefix + ".flags.noShape",
            "the shape slot needed to initialize the parameters failed or was not defined"
        );
        flags[CModelResult::NO_PSF] = schema.addField<afw::table::Flag>(
            prefix + ".flags.noPsf",
            "the multishapelet fit to the PSF model did not succeed"
        );
        flags[CModelResult::NO_WCS] = schema.addField<afw::table::Flag>(
            prefix + ".flags.noWcs",
            "input exposure has no world coordinate system information"
        );
        flags[CModelResult::NO_CALIB] = schema.addField<afw::table::Flag>(
            prefix + ".flags.noCalib",
            "input exposure has no photometric calibration information"
        );
    }

    // this constructor is used to get needed keys from the reference schema in forced mode
    CModelKeys(
        Model const & initialModel, Model const & expModel, Model const & devModel,
        afw::table::Schema const & schema,
        std::string const & prefix
    ) :
        initial(initialModel, schema, prefix + ".initial"),
        exp(expModel, schema, prefix + ".exp"),
        dev(devModel, schema, prefix + ".dev"),
        center(schema[prefix + ".center"])
    {}

    void copyResultToRecord(CModelResult const & result, afw::table::BaseRecord & record) {
        initial.copyResultToRecord(result.initial, record);
        exp.copyResultToRecord(result.exp, record);
        dev.copyResultToRecord(result.dev, record);
        record.set(flux.meas, result.flux);
        record.set(flux.err, result.fluxSigma);
        record.set(fracDev, result.fracDev);
        record.set(objective, result.objective);
        for (int b = 0; b < CModelResult::N_FLAGS; ++b) {
            if (flags[b].isValid()) {
                record.set(flags[b], result.flags[b]);
            }
        }
    }

    CModelResult copyRecordToResult(afw::table::BaseRecord const & record) const {
        // this is only used when reading reference records, so we only transfer the fields we need for that
        CModelResult result;
        result.initial = initial.copyRecordToResult(record);
        result.exp = exp.copyRecordToResult(record);
        result.dev = dev.copyRecordToResult(record);
        return result;
    }

    CModelStageKeys initial;
    CModelStageKeys exp;
    CModelStageKeys dev;
    afw::table::Key<afw::table::Point<Scalar> > center;
    afw::table::KeyTuple<afw::table::Flux> flux;
    afw::table::Key<Scalar> fracDev;
    afw::table::Key<Scalar> objective;
    afw::table::Key<afw::table::Flag> flags[CModelResult::N_FLAGS];
};

} // anonymous

// ------------------- CModelStageData: per-object data we pass around together a lot -----------------------

namespace {

struct CModelStageData {
    afw::geom::Point2D measSysCenter;
    PTR(afw::coord::Coord) position;
    UnitSystem measSys;
    UnitSystem fitSys;
    LocalUnitTransform fitSysToMeasSys;
    ndarray::Array<Scalar,1,1> parameters;
    ndarray::Array<Scalar,1,1> nonlinear;
    ndarray::Array<Scalar,1,1> amplitudes;
    ndarray::Array<Scalar,1,1> fixed;
    shapelet::MultiShapeletFunction psf;

    CModelStageData(
        afw::image::Exposure<Pixel> const & exposure,
        Scalar approxFlux, afw::geom::Point2D const & center,
        shapelet::MultiShapeletFunction const & psf_,
        Model const & model
    ) :
        measSysCenter(center), position(exposure.getWcs()->pixelToSky(center)),
        measSys(exposure), fitSys(*position, exposure.getCalib()->getMagnitude(approxFlux)),
        fitSysToMeasSys(*position, fitSys, measSys),
        parameters(ndarray::allocate(model.getNonlinearDim() + model.getAmplitudeDim())),
        nonlinear(parameters[ndarray::view(0, model.getNonlinearDim())]),
        amplitudes(parameters[ndarray::view(model.getNonlinearDim(), parameters.getSize<0>())]),
        fixed(ndarray::allocate(model.getFixedDim())),
        psf(psf_)
    {}

    CModelStageData changeModel(Model const & model) const {
        // If we allow centroids to vary in some stages and not others, this will resize the parameter
        // arrays and update them accordingly.  For now we just assert that dimensions haven't changed
        // and do a deep-copy.
        // In theory, we should also assert that the ellipse parametrizations haven't changed, but that
        // assert would be too much work to be worthwhile.
        assert(model.getNonlinearDim() == nonlinear.getSize<0>());
        assert(model.getAmplitudeDim() == amplitudes.getSize<0>());
        assert(model.getFixedDim() == fixed.getSize<0>());
        CModelStageData r(*this);
        r.parameters = ndarray::copy(parameters);
        r.nonlinear = r.parameters[ndarray::view(0, model.getNonlinearDim())];
        r.amplitudes = r.parameters[ndarray::view(model.getNonlinearDim(), parameters.getSize<0>())];
        // don't need to deep-copy fixed parameters because they're, well, fixed
        return r;
    }

};

} // anonymous

// ------------------- Private Implementation objects -------------------------------------------------------

namespace {

ndarray::Array<Pixel,2,-1> makeModelMatrix(
    Likelihood const & likelihood,
    ndarray::Array<Scalar const,1,1> const & nonlinear
) {
    ndarray::Array<Pixel,2,2> modelMatrixT
        = ndarray::allocate(likelihood.getAmplitudeDim(), likelihood.getDataDim());
    ndarray::Array<Pixel,2,-1> modelMatrix = modelMatrixT.transpose();
    likelihood.computeModelMatrix(modelMatrix, nonlinear);
    return modelMatrix;
}

class CModelStageImpl {
public:
    shapelet::RadialProfile const * profile;
    PTR(Model) model;
    PTR(Prior) prior;
    mutable Model::EllipseVector ellipses;
    PTR(afw::table::BaseTable) historyTable;
    PTR(OptimizerHistoryRecorder) historyRecorder;

    explicit CModelStageImpl(CModelStageControl const & ctrl) :
        profile(&ctrl.getProfile()),
        model(ctrl.getModel()),
        prior(ctrl.getPrior()),
        ellipses(model->makeEllipseVector())
    {
        if (ctrl.doRecordHistory) {
            afw::table::Schema historySchema;
            historyRecorder.reset(new OptimizerHistoryRecorder(historySchema, model, true));
            historyTable = afw::table::BaseTable::make(historySchema);
        }
    }

    CModelStageResult makeResult() const {
        CModelStageResult result;
        result.model = model;
        result.prior = prior;
        return result;
    }

    void fillResult(
        CModelStageResult & result,
        CModelStageData const & data,
        Scalar amplitudeVariance
    ) const {
        // these are shallow assignments
        result.nonlinear = data.nonlinear;
        result.amplitudes = data.amplitudes;
        result.fixed = data.fixed;
        // flux is just the amplitude converted from fitSys to measSys
        result.flux = data.amplitudes[0] * data.fitSysToMeasSys.flux;
        result.fluxSigma = std::sqrt(amplitudeVariance) * data.fitSysToMeasSys.flux;
        // to compute the ellipse, we need to first read the nonlinear parameters into the workspace
        // ellipse vector, then transform from fitSys to measSys.
        model->writeEllipses(data.nonlinear.begin(), data.fixed.begin(), ellipses.begin());
        result.ellipse = ellipses.front().getCore().transform(data.fitSysToMeasSys.geometric.getLinear());
    }

    void fit(
        CModelStageControl const & ctrl, CModelStageResult & result, CModelStageData const & data,
        afw::image::Exposure<Pixel> const & exposure, afw::detection::Footprint const & footprint
    ) const {
        long long startTime = 0;
        if (ctrl.doRecordTime) {
            startTime = daf::base::DateTime::now().nsecs();
        }
<<<<<<< HEAD
        result.likelihood = boost::make_shared<ProjectedLikelihood>(
=======
        PTR(UnitTransformedLikelihood) likelihood = boost::make_shared<UnitTransformedLikelihood>(
>>>>>>> 9bfd1724
            model, data.fixed, data.fitSys, *data.position,
            exposure, footprint, data.psf, ctrl.likelihood
        );
        PTR(OptimizerObjective) objective = OptimizerObjective::makeFromLikelihood(result.likelihood, prior);
        result.objfunc = objective;
        Optimizer optimizer(objective, data.parameters, ctrl.optimizer);
        try {
            if (ctrl.doRecordHistory) {
                result.history = afw::table::BaseCatalog(historyTable);
                optimizer.run(*historyRecorder, result.history);
            } else {
                optimizer.run();
            }
        } catch (std::overflow_error &) {
            result.setFlag(CModelStageResult::NUMERIC_ERROR, true);
        } catch (std::underflow_error &) {
            result.setFlag(CModelStageResult::NUMERIC_ERROR, true);
        } catch (pex::exceptions::UnderflowErrorException &) {
            result.setFlag(CModelStageResult::NUMERIC_ERROR, true);
        } catch (pex::exceptions::OverflowErrorException &) {
            result.setFlag(CModelStageResult::NUMERIC_ERROR, true);
        }

        // Use the optimizer state to set flags.  There's more information in the state than we
        // report in the result, but it's only useful for debugging, and for that the user should
        // look at the history by running outside of plugin mode.
        int state = optimizer.getState();
        if (state & Optimizer::FAILED) {
            result.setFlag(CModelStageResult::FAILED, true);
            if (state & Optimizer::FAILED_MAX_ITERATIONS) {
                result.setFlag(CModelStageResult::MAX_ITERATIONS, true);
            }
        } else {
            result.setFlag(CModelStageResult::FAILED, false);
            if (state & Optimizer::CONVERGED_TR_SMALL) {
                result.setFlag(CModelStageResult::TR_SMALL, true);
            }
        }

        result.objective = optimizer.getObjectiveValue();

        // Set the output parameter vectors.  We deep-assign to the data object to split nonlinear and
        // amplitudes, then shallow-assign these to the result object.
        data.parameters.deep() = optimizer.getParameters(); // sets nonlinear and amplitudes - they are views

        // This amplitudeVariance is computed holding all the nonlinear parameters fixed, which is likely
        // what we'd want for colors, but underestimates the actual uncertainty on the total flux.
        int amplitudeOffset = model->getNonlinearDim();
        // Remove the secant term from the Hessian, if we used it; while it improves the Hessian for
        // the nonlinear parameters most of the time, it can't possibly improve on that of the amplitudes
        // because for linear parameters H = J^T J
        if (!ctrl.optimizer.noSR1Term) {
            optimizer.removeSR1Term();
        }
        Scalar amplitudeVariance = 1.0 / optimizer.getHessian()[amplitudeOffset][amplitudeOffset];

        // Set parameter vectors, flux values, ellipse on result.
        fillResult(result, data, amplitudeVariance);

        if (ctrl.doRecordTime) {
            result.time = (daf::base::DateTime::now().nsecs() - startTime) * 1E9;
        }
    }

    void fitLinear(
        CModelStageControl const & ctrl, CModelStageResult & result, CModelStageData const & data,
        afw::image::Exposure<Pixel> const & exposure, afw::detection::Footprint const & footprint
    ) const {
<<<<<<< HEAD
        result.likelihood = boost::make_shared<ProjectedLikelihood>(
=======
        UnitTransformedLikelihood likelihood(
>>>>>>> 9bfd1724
            model, data.fixed, data.fitSys, *data.position,
            exposure, footprint, data.psf, ctrl.likelihood
        );
        ndarray::Array<Pixel,2,-1> modelMatrix = makeModelMatrix(*result.likelihood, data.nonlinear);
        afw::math::LeastSquares lstsq = afw::math::LeastSquares::fromDesignMatrix(
            modelMatrix,
            result.likelihood->getData()
        );
        data.amplitudes.deep() = lstsq.getSolution();
        result.objective
            = 0.5*(
                result.likelihood->getData().asEigen().cast<Scalar>()
                - modelMatrix.asEigen().cast<Scalar>() * lstsq.getSolution().asEigen()
            ).squaredNorm();
        fillResult(result, data, lstsq.getCovariance()[0][0]);
        result.setFlag(CModelStageResult::FAILED, false);
    }

};

} // anonymous


class CModelAlgorithm::Impl {
public:

    explicit Impl(CModelControl const & ctrl) :
        initial(ctrl.initial), exp(ctrl.exp), dev(ctrl.dev),
        badPixelMask(0x0)
    {
        // turn bad mask plane strings into a bitmask
        for (
            std::vector<std::string>::const_iterator iter = ctrl.region.badMaskPlanes.begin(),
                end = ctrl.region.badMaskPlanes.end();
            iter != end;
            ++iter
        ) {
            badPixelMask |= afw::image::Mask<>::getPlaneBitMask(*iter);
        }

        // construct linear combination model
        ModelVector components(2);
        components[0] = exp.model;
        components[1] = dev.model;
        Model::NameVector prefixes(2);
        prefixes[0] = "exp";
        prefixes[1] = "dev";
        model = boost::make_shared<MultiModel>(components, prefixes);
        // create set of diagnostic IDs for fast lookup
        if (ctrl.diagnostics.enabled) {
            diagnosticIds.insert(ctrl.diagnostics.ids.begin(), ctrl.diagnostics.ids.end());
        }
    }

    CModelStageImpl initial;
    CModelStageImpl exp;
    CModelStageImpl dev;
    PTR(Model) model;
    PTR(CModelKeys) keys;
    PTR(CModelKeys) refKeys;
    PTR(extensions::multiShapelet::FitPsfControl const) fitPsfCtrl;
    afw::image::MaskPixel badPixelMask;
    std::set<boost::int64_t> diagnosticIds;

    CModelResult makeResult() const {
        CModelResult result;
        result.initial = initial.makeResult();
        result.exp = exp.makeResult();
        result.dev = dev.makeResult();
        return result;
    }

    void fitLinear(
        CModelControl const & ctrl, CModelResult & result,
        CModelStageData const & expData, CModelStageData const & devData,
        afw::image::Exposure<Pixel> const & exposure, afw::detection::Footprint const & footprint
    ) const {
        // concatenate exp and dev parameter arrays to make parameter arrays for combined model
        ndarray::Array<Scalar,1,1> nonlinear = ndarray::allocate(model->getNonlinearDim());
        nonlinear[ndarray::view(0, exp.model->getNonlinearDim())] = expData.nonlinear;
        nonlinear[ndarray::view(exp.model->getNonlinearDim(), model->getNonlinearDim())] = devData.nonlinear;
        ndarray::Array<Scalar,1,1> fixed = ndarray::allocate(model->getFixedDim());
        fixed[ndarray::view(0, exp.model->getFixedDim())] = expData.fixed;
        fixed[ndarray::view(exp.model->getFixedDim(), model->getFixedDim())] = devData.fixed;

        UnitTransformedLikelihood likelihood(
            model, fixed, expData.fitSys, *expData.position,
            exposure, footprint, expData.psf, ctrl.likelihood
        );
        ndarray::Array<Pixel,2,-1> modelMatrix = makeModelMatrix(likelihood, nonlinear);
        Vector gradient = -(modelMatrix.asEigen().adjoint() * likelihood.getData().asEigen()).cast<Scalar>();
        Matrix hessian = Matrix::Zero(likelihood.getAmplitudeDim(), likelihood.getAmplitudeDim());
        hessian.selfadjointView<Eigen::Lower>().rankUpdate(modelMatrix.asEigen().adjoint().cast<Scalar>());
        Scalar q0 = 0.5*likelihood.getData().asEigen().squaredNorm();

        // Use truncated Gaussian to compute the maximum-likelihood amplitudes with the constraint
        // that all amplitude must be >= 0
        TruncatedGaussian tg = TruncatedGaussian::fromSeriesParameters(q0, gradient, hessian);
        Vector amplitudes = tg.maximize();
        result.flux = expData.fitSysToMeasSys.flux * amplitudes.sum();

        // To compute the error on the flux, we actually pretend we just fit a single component that
        // corresponds to the best-fit linear combination of the two components we *did* just fit -
        // that's equivalent to holding the ratio of the components fixed when computing the uncertainty.
        // That means this is an underestimate of the true uncertainty, but it's the sort that kind of
        // makes sense for colors, and it's consistent with the fact that we're also ignoring the
        // uncertainty in the nonlinear parameters.  It also makes this uncertainty equivalent to the
        // PSF flux uncertainty and the single-component exp or dev uncertainty when fitting point
        // sources, which is convenient, even if it's not statistically correct.
        // Doing a better job would involve taking into account that we have positivity constraints
        // on the two components, which means the actual uncertainty is neither Gaussian nor symmetric,
        // which is a lot harder to compute and a lot harder to use.
        Scalar fixedH = (modelMatrix.asEigen().cast<Scalar>() * amplitudes).squaredNorm();
        result.fluxSigma = expData.fitSysToMeasSys.flux / std::sqrt(fixedH);
        result.setFlag(CModelResult::FAILED, false);

        result.fracDev = amplitudes[1] / amplitudes.sum();
        result.objective = tg.evaluateLog()(amplitudes);
    }

    void guessParametersFromMoments(
        CModelControl const & ctrl, CModelStageData & data,
        afw::geom::ellipses::Quadrupole const & moments
    ) const {

        // Deconvolve the moments ellipse, with a floor to keep the result from
        // having moments <= 0
        afw::geom::ellipses::Ellipse psfEllipse = data.psf.evaluate().computeMoments();
        afw::geom::ellipses::Quadrupole psfMoments(psfEllipse.getCore());
        Scalar mir2 = ctrl.minInitialRadius * ctrl.minInitialRadius;
        Scalar ixx = std::max(moments.getIxx() - psfMoments.getIxx(), mir2);
        Scalar iyy = std::max(moments.getIyy() - psfMoments.getIyy(), mir2);
        Scalar ixy = moments.getIxy() - psfMoments.getIxy();
        if (ixx*iyy < ixy*ixy) {
            ixy = 0.0;
        }
        afw::geom::ellipses::Quadrupole deconvolvedMoments(
            ixx, iyy, ixy,
            true // throw if ellipse is invalid
        );
        afw::geom::ellipses::Ellipse deconvolvedEllipse(
            deconvolvedMoments,
            afw::geom::Point2D(data.measSysCenter - psfEllipse.getCenter())
        );

        // Convert ellipse from moments to half-light using the ratio for this profile
        deconvolvedEllipse.getCore().scale(1.0 / initial.profile->getMomentsRadiusFactor());

        // Transform the deconvolved ellipse from MeasSys to FitSys
        deconvolvedEllipse.transform(data.fitSysToMeasSys.geometric.invert()).inPlace();

        // Convert to the ellipse parametrization used by the Model (assigning to an ellipse converts
        // between parametrizations)
        assert(initial.ellipses.size() == 1u); // should be true of all Models that come from RadialProfiles
        initial.ellipses.front() = deconvolvedEllipse;

        // Read the ellipse into the nonlinear and fixed parameters.
        initial.model->readEllipses(initial.ellipses.begin(), data.nonlinear.begin(), data.fixed.begin());

        // Set the initial amplitude (a.k.a. flux) to 1: recall that in FitSys, this is approximately correct
        assert(data.amplitudes.getSize<0>() == 1); // should be true of all Models from RadialProfiles
        data.amplitudes[0] = 1.0;

        // Ensure the initial parameters are compatible with the prior
        if (initial.prior && initial.prior->evaluate(data.nonlinear, data.amplitudes) == 0.0) {
            initial.ellipses.front().setCore(afw::geom::ellipses::Quadrupole(mir2, mir2, 0.0));
            initial.model->readEllipses(initial.ellipses.begin(), data.nonlinear.begin(), data.fixed.begin());
            if (initial.prior->evaluate(data.nonlinear, data.amplitudes) == 0.0) {
                throw LSST_EXCEPT(
                    pex::exceptions::LogicErrorException,
                    "minInitialRadius is incompatible with prior"
                );
            }
        }
    }

    template <typename T>
    void writeDiagnostics(
        CModelControl const & ctrl,
        boost::int64_t id,
        CModelResult const & result,
        afw::image::Exposure<T> const & exposure
    ) const {
        if (!result.initialFitRegion) {
            return; // cannot write diagnostics if we didn't at least get this far.
        }
        std::string path = (boost::format("%s/%d.fits") % ctrl.diagnostics.root % id).str();
        afw::fits::Fits fits(path, "w", afw::fits::Fits::AUTO_CLOSE | afw::fits::Fits::AUTO_CHECK);
        afw::geom::Box2I bbox = result.initialFitRegion->getBBox();
        if (result.finalFitRegion) {
            bbox.include(result.finalFitRegion->getBBox());
        }
        afw::image::Image<T> subImage(*exposure.getMaskedImage().getImage(), bbox, afw::image::PARENT);
        subImage.writeFits(fits);
        assert(fits.countHdus() == 1);
        if (ctrl.initial.doRecordHistory && result.initial.history.getTable()) {
            result.initial.history.writeFits(fits);
        } else {
            fits.createEmpty();
        }
        assert(fits.countHdus() == 2);
        if (ctrl.exp.doRecordHistory && result.exp.history.getTable()) {
            result.exp.history.writeFits(fits);
        } else {
            fits.createEmpty();
        }
        assert(fits.countHdus() == 3);
        if (ctrl.dev.doRecordHistory && result.dev.history.getTable()) {
            result.dev.history.writeFits(fits);
        } else {
            fits.createEmpty();
        }
        assert(fits.countHdus() == 4);
    }

};

// ------------------- CModelAlgorithm itself ---------------------------------------------------------------

CModelAlgorithm::CModelAlgorithm(
    Control const & ctrl,
    afw::table::Schema & schema,
    algorithms::AlgorithmMap const & others,
    bool isForced
) : algorithms::Algorithm(ctrl), _impl(new Impl(ctrl))
{
    _impl->keys = boost::make_shared<CModelKeys>(
        *_impl->initial.model, *_impl->exp.model, *_impl->dev.model,
        boost::ref(schema), ctrl.name, isForced, ctrl
    );
    // Ideally we'd like to initalize refKeys here too when isForced==true, but we aren't passed the
    // refSchema here, so instead we'll construct that on first use.  This will be fixed in the next
    // version of the measurement framework that's in progress on the LSST side.

    algorithms::AlgorithmMap::const_iterator i = others.find(ctrl.psfName);
    if (i != others.end()) {
        // Not finding the PSF is now a non-fatal error at this point, because in Jose's use case, we
        // don't need it here.  We'll throw later if it's missing.
        _impl->fitPsfCtrl = boost::dynamic_pointer_cast<extensions::multiShapelet::FitPsfControl const>(
            i->second->getControl().clone()
        );
    }
}

CModelAlgorithm::CModelAlgorithm(Control const & ctrl) :
    algorithms::Algorithm(ctrl), _impl(new Impl(ctrl))
{}

PTR(afw::detection::Footprint) CModelAlgorithm::determineInitialFitRegion(
    afw::image::Mask<> const & mask,
    afw::detection::Footprint const & footprint,
    afw::geom::Box2I const & psfBBox
) const {
    PTR(afw::detection::Footprint) region;
    if (footprint.getArea() > getControl().region.maxArea) {
        throw LSST_EXCEPT(
            pex::exceptions::RuntimeErrorException,
            "Maximum area exceeded by original footprint"
        );
    }
    region = afw::detection::growFootprint(
        footprint,
        getControl().region.nGrowFootprint,
        true
    );
    if (region->getArea() > getControl().region.maxArea) {
        throw LSST_EXCEPT(
            pex::exceptions::RuntimeErrorException,
            "Maximum area exceeded by grown footprint"
        );
    }
    if (getControl().region.includePsfBBox && !region->getBBox().contains(psfBBox)) {
        region = _mergeFootprints(*region, afw::detection::Footprint(psfBBox));
    }
    int originalArea = region->getArea();
    region->clipTo(mask.getBBox(afw::image::PARENT));
    region->intersectMask(mask, _impl->badPixelMask);
    if (originalArea - region->getArea() > originalArea*getControl().region.maxBadPixelFraction) {
        region.reset();
    }
    return region;
}

PTR(afw::detection::Footprint) CModelAlgorithm::determineFinalFitRegion(
    afw::image::Mask<> const & mask,
    afw::detection::Footprint const & footprint,
    afw::geom::Box2I const & psfBBox,
    afw::geom::ellipses::Ellipse const & ellipse
) const {
    PTR(afw::detection::Footprint) region;
    if (footprint.getArea() > getControl().region.maxArea) {
        throw LSST_EXCEPT(
            pex::exceptions::RuntimeErrorException,
            "Maximum area exceeded by original footprint"
        );
    }
    region = afw::detection::growFootprint(
        footprint,
        getControl().region.nGrowFootprint,
        true
    );
    afw::geom::ellipses::Ellipse fullEllipse(ellipse);
    fullEllipse.getCore().scale(getControl().region.nInitialRadii);
    if (fullEllipse.getCore().getArea() > getControl().region.maxArea) {
        throw LSST_EXCEPT(
            pex::exceptions::RuntimeErrorException,
            "Maximum area exceeded by ellipse component of region"
        );
    }
    afw::detection::Footprint ellipseFootprint(fullEllipse);
    if (ellipseFootprint.getArea() > 0) {
        region = _mergeFootprints(*region, ellipseFootprint);
    }
    if (getControl().region.includePsfBBox && !region->getBBox().contains(psfBBox)) {
        region = _mergeFootprints(*region, afw::detection::Footprint(psfBBox));
    }
    double originalArea = region->getArea();
    region->clipTo(mask.getBBox(afw::image::PARENT));
    region->intersectMask(mask, _impl->badPixelMask);
    if ((1.0 - region->getArea() / originalArea) > getControl().region.maxBadPixelFraction) {
        region.reset();
    }
    return region;
}

CModelAlgorithm::Result CModelAlgorithm::apply(
    afw::image::Exposure<Pixel> const & exposure,
    afw::detection::Footprint const & footprint,
    shapelet::MultiShapeletFunction const & psf,
    afw::geom::Point2D const & center,
    afw::geom::ellipses::Quadrupole const & moments,
    Scalar approxFlux
) const {
    Result result = _impl->makeResult();
    _applyImpl(result, exposure, footprint, psf, center, moments, approxFlux);
    return result;
}


void CModelAlgorithm::_applyImpl(
    Result & result,
    afw::image::Exposure<Pixel> const & exposure,
    afw::detection::Footprint const & footprint,
    shapelet::MultiShapeletFunction const & psf,
    afw::geom::Point2D const & center,
    afw::geom::ellipses::Quadrupole const & moments,
    Scalar approxFlux
) const {

    afw::geom::Box2I psfBBox = exposure.getPsf()->computeImage(center)->getBBox(afw::image::PARENT);

    // Grow the footprint, clip bad pixels and the exposure bbox
    PTR(afw::detection::Footprint) initialFitRegion;
    try {
        initialFitRegion = determineInitialFitRegion(
            *exposure.getMaskedImage().getMask(),
            footprint,
            psfBBox
        );
    } catch (pex::exceptions::RuntimeErrorException) {
        result.setFlag(CModelResult::MAX_AREA, true);
        return;
    }
    if (!initialFitRegion) {
        result.setFlag(CModelResult::MAX_BAD_PIXEL_FRACTION, true);
        return;
    }
    if (initialFitRegion->getArea() > getControl().region.maxArea) {
        result.setFlag(CModelResult::MAX_AREA, true);
        return;
    }
    result.initialFitRegion = initialFitRegion;

    // Negative approxFlux means we should come up with an estimate ourselves.
    // This is only used to avoid scaling problems in the optimizer, so it doesn't have to be very good.
    if (approxFlux < 0.0) {
        approxFlux = computeFluxInFootprint(*exposure.getMaskedImage().getImage(), footprint);
    }

    // Set up coordinate systems and empty parameter vectors
    CModelStageData initialData(exposure, approxFlux, center, psf, *_impl->initial.model);

    // Initialize the parameter vectors by doing deconvolving the moments
    _impl->guessParametersFromMoments(getControl(), initialData, moments);

    // Do the initial fit
    // TODO: use only 0th-order terms in psf
    _impl->initial.fit(getControl().initial, result.initial, initialData, exposure, *initialFitRegion);

    if (result.initial.getFlag(CModelStageResult::FAILED)) return;

    // Include a multiple of the initial-fit ellipse in the footprint, re-do clipping
    result.initial.model->writeEllipses(initialData.nonlinear.begin(), initialData.fixed.begin(),
                                        _impl->initial.ellipses.begin());
    _impl->initial.ellipses.front().transform(initialData.fitSysToMeasSys.geometric).inPlace();
    PTR(afw::detection::Footprint) finalFitRegion;
    try {
        finalFitRegion = determineFinalFitRegion(
            *exposure.getMaskedImage().getMask(),
            footprint,
            psfBBox,
            _impl->initial.ellipses.front()
        );
    } catch (pex::exceptions::RuntimeErrorException) {
        result.setFlag(CModelResult::MAX_AREA, true);
        return;
    }
    if (!finalFitRegion) {
        result.setFlag(CModelResult::MAX_BAD_PIXEL_FRACTION, true);
        return;
    }
    if (finalFitRegion->getArea() > getControl().region.maxArea) {
        result.setFlag(CModelResult::MAX_AREA, true);
        return;
    }

    result.finalFitRegion = finalFitRegion;

    // Do the exponential fit
    CModelStageData expData = initialData.changeModel(*_impl->exp.model);
    _impl->exp.fit(getControl().exp, result.exp, expData, exposure, *finalFitRegion);

    // Do the de Vaucouleur fit
    CModelStageData devData = initialData.changeModel(*_impl->dev.model);
    _impl->dev.fit(getControl().dev, result.dev, devData, exposure, *finalFitRegion);

    if (result.exp.getFlag(CModelStageResult::FAILED) ||result.dev.getFlag(CModelStageResult::FAILED))
        return;

    // Do the linear combination fit
    try {
        _impl->fitLinear(getControl(), result, expData, devData, exposure, *finalFitRegion);
    } catch (...) {
        result.setFlag(CModelResult::FAILED, true);
        throw;
    }
}

CModelAlgorithm::Result CModelAlgorithm::applyForced(
    afw::image::Exposure<Pixel> const & exposure,
    afw::detection::Footprint const & footprint,
    shapelet::MultiShapeletFunction const & psf,
    afw::geom::Point2D const & center,
    CModelResult const & reference,
    Scalar approxFlux
) const {
    Result result = _impl->makeResult();
    _applyForcedImpl(result, exposure, footprint, psf, center, reference, approxFlux);
    return result;
}

void CModelAlgorithm::writeResultToRecord(
    Result const & result,
    afw::table::BaseRecord & record
) const {
    if (!_impl->keys) {
        throw LSST_EXCEPT(
            pex::exceptions::LogicErrorException,
            "Algorithm was not initialized with a schema; cannot copy to record"
        );
    }
    _impl->keys->copyResultToRecord(result, record);
}

void CModelAlgorithm::_applyForcedImpl(
    Result & result,
    afw::image::Exposure<Pixel> const & exposure,
    afw::detection::Footprint const & footprint,
    shapelet::MultiShapeletFunction const & psf,
    afw::geom::Point2D const & center,
    CModelResult const & reference,
    Scalar approxFlux
) const {
    afw::geom::Box2I psfBBox = exposure.getPsf()->computeImage(center)->getBBox(afw::image::PARENT);

    // Negative approxFlux means we should come up with an estimate ourselves.
    // This is only used to avoid scaling problems in the optimizer, so it doesn't have to be very good.
    if (approxFlux < 0.0) {
        approxFlux = computeFluxInFootprint(*exposure.getMaskedImage().getImage(), footprint);
    }

    // Set up coordinate systems and empty parameter vectors
    CModelStageData initialData(exposure, approxFlux, center, psf, *_impl->initial.model);

    // Initialize the parameter vectors from the reference values.  Because these are
    // in fitSys units, we don't need to transform them, as fitSys (or at least its
    // Wcs) should be the same in both forced mode and non-forced mode.
    initialData.nonlinear.deep() = reference.initial.nonlinear;
    initialData.fixed.deep() = reference.initial.fixed;
    // Read those parameters into the ellipses.
    _impl->initial.model->writeEllipses(initialData.nonlinear.begin(), initialData.fixed.begin(),
                                        _impl->initial.ellipses.begin());
    // Transform the ellipses to the exposure coordinate system
    _impl->initial.ellipses.front().transform(initialData.fitSysToMeasSys.geometric).inPlace();

    // Grow the footprint and include the initial ellipse, clip bad pixels and the exposure bbox;
    // in forced mode we can just use the final fit region immediately since we won't be changing
    // the initial fit ellipse.
    PTR(afw::detection::Footprint) finalFitRegion;
    try {
        finalFitRegion = determineFinalFitRegion(
            *exposure.getMaskedImage().getMask(),
            footprint,
            psfBBox,
            _impl->initial.ellipses.front()
        );
    } catch (pex::exceptions::RuntimeErrorException &) {
        result.setFlag(CModelResult::MAX_AREA, true);
        return;
    }
    if (!finalFitRegion) {
        result.setFlag(CModelResult::MAX_BAD_PIXEL_FRACTION, true);
        return;
    }
    if (finalFitRegion->getArea() > getControl().region.maxArea) {
        result.setFlag(CModelResult::MAX_AREA, true);
        return;
    }
    result.finalFitRegion = finalFitRegion;

    // Do the initial fit (amplitudes only)
    if (!reference.initial.getFlag(CModelStageResult::FAILED)) {
        _impl->initial.fitLinear(getControl().initial, result.initial, initialData,
                                 exposure, *finalFitRegion);
    }

    // Do the exponential fit (amplitudes only)
    CModelStageData expData = initialData.changeModel(*_impl->exp.model);
    if (!reference.exp.getFlag(CModelStageResult::FAILED)) {
        expData.nonlinear.deep() = reference.exp.nonlinear;
        expData.fixed.deep() = reference.exp.fixed;
        _impl->exp.fitLinear(getControl().exp, result.exp, expData, exposure, *finalFitRegion);
    }

    // Do the de Vaucouleur fit (amplitudes only)
    CModelStageData devData = initialData.changeModel(*_impl->dev.model);
    if (!reference.dev.getFlag(CModelStageResult::FAILED)) {
        devData.nonlinear.deep() = reference.dev.nonlinear;
        devData.fixed.deep() = reference.dev.fixed;
        _impl->dev.fitLinear(getControl().dev, result.dev, devData, exposure, *finalFitRegion);
    }

    if (result.exp.getFlag(CModelStageResult::FAILED) ||result.dev.getFlag(CModelStageResult::FAILED))
        return;

    // Do the linear combination fit
    try {
        _impl->fitLinear(getControl(), result, expData, devData, exposure, *finalFitRegion);
    } catch (...) {
        result.setFlag(CModelResult::FAILED, true);
        throw;
    }
}

template <typename PixelT>
shapelet::MultiShapeletFunction CModelAlgorithm::_processInputs(
    afw::table::SourceRecord & source,
    afw::image::Exposure<PixelT> const & exposure
) const {
    // Set all failure flags so that's the result if we throw.
    source.set(_impl->keys->flags[Result::FAILED], true);
    source.set(_impl->keys->initial.flags[CModelStageResult::FAILED], true);
    source.set(_impl->keys->exp.flags[CModelStageResult::FAILED], true);
    source.set(_impl->keys->dev.flags[CModelStageResult::FAILED], true);
    if (!_impl->keys) {
        throw LSST_EXCEPT(
            pex::exceptions::LogicErrorException,
            "Algorithm was not initialized with a schema; cannot run in plugin mode"
        );
    }
    if (!exposure.getWcs()) {
        source.set(_impl->keys->flags[Result::NO_WCS], true);
        throw LSST_EXCEPT(
            pex::exceptions::RuntimeErrorException,
            "Exposure has no Wcs"
        );
    }
    if (!exposure.getCalib() || exposure.getCalib()->getFluxMag0().first == 0.0) {
        source.set(_impl->keys->flags[Result::NO_CALIB], true);
        throw LSST_EXCEPT(
            pex::exceptions::RuntimeErrorException,
            "Exposure has no valid Calib"
        );
    }
    if (!exposure.getPsf()) {
        source.set(_impl->keys->flags[Result::NO_PSF], true);
        throw LSST_EXCEPT(
            pex::exceptions::RuntimeErrorException,
            "Exposure has no Psf"
        );
    }
    if (!_impl->fitPsfCtrl) {
        throw LSST_EXCEPT(
            pex::exceptions::LogicErrorException,
            "Schema passed to constructor did not have FitPsf fields; "
            "a MultiShapeletFunction PSF must be passed to apply()."
        );
    }
    extensions::multiShapelet::FitPsfModel psfModel(*_impl->fitPsfCtrl, source);
    if (psfModel.hasFailed() || !(psfModel.ellipse.getArea() > 0.0)) {
        source.set(_impl->keys->flags[Result::NO_PSF], true);
        throw LSST_EXCEPT(
            pex::exceptions::RuntimeErrorException,
            "Multishapelet PSF approximation failed or was not run"
        );
    }
    return psfModel.asMultiShapelet();
}

template <typename PixelT>
void CModelAlgorithm::_apply(
    afw::table::SourceRecord & source,
    afw::image::Exposure<PixelT> const & exposure,
    afw::geom::Point2D const & center
) const {
    Result result = _impl->makeResult();
    // Record the center we used in the fit
    source.set(_impl->keys->center, center);
    // Read the shapelet approximation to the PSF, load/verify other inputs from the SourceRecord
    shapelet::MultiShapeletFunction psf = _processInputs(source, exposure);
    if (!source.getTable()->getShapeKey().isValid() ||
        (source.getTable()->getShapeFlagKey().isValid() && source.getShapeFlag())) {
        source.set(_impl->keys->flags[Result::NO_SHAPE], true);
        throw LSST_EXCEPT(
            pex::exceptions::RuntimeErrorException,
            "Shape slot algorithm failed or was not run"
        );
    }
    // If PsfFlux has been run, use that for approx flux; otherwise we'll compute it ourselves.
    Scalar approxFlux = -1.0;
    if (source.getTable()->getPsfFluxKey().isValid() && !source.getPsfFluxFlag()) {
        approxFlux = source.getPsfFlux();
    }
    try {
        _applyImpl(result, exposure, *source.getFootprint(), psf, center, source.getShape(), approxFlux);
    } catch (...) {
        _impl->keys->copyResultToRecord(result, source);
        if (_impl->diagnosticIds.find(source.getId()) != _impl->diagnosticIds.end()) {
            _impl->writeDiagnostics(getControl(), source.getId(), result, exposure);
        }
        throw;
    }
    _impl->keys->copyResultToRecord(result, source);
    if (_impl->diagnosticIds.find(source.getId()) != _impl->diagnosticIds.end()) {
        _impl->writeDiagnostics(getControl(), source.getId(), result, exposure);
    }
}

template <typename PixelT>
void CModelAlgorithm::_applyForced(
    afw::table::SourceRecord & source,
    afw::image::Exposure<PixelT> const & exposure,
    afw::geom::Point2D const & center,
    afw::table::SourceRecord const & reference,
    afw::geom::AffineTransform const & refToMeas
) const {
    Result result = _impl->makeResult();
    assert(source.getFootprint()->getArea());
    // Record the center we used in the fit
    source.set(_impl->keys->center, center);
    // Read the shapelet approximation to the PSF, load/verify other inputs from the SourceRecord
    shapelet::MultiShapeletFunction psf = _processInputs(source, exposure);
    if (!_impl->refKeys) { // ideally we'd do this in the ctor, but we can't so we do it on first use
        _impl->refKeys.reset(
            new CModelKeys(
                *_impl->initial.model, *_impl->exp.model, *_impl->dev.model,
                reference.getSchema(), getControl().name
            )
        );
    }
    // If PsfFlux has been run, use that for approx flux; otherwise we'll compute it ourselves.
    Scalar approxFlux = -1.0;
    if (source.getTable()->getPsfFluxKey().isValid() && !source.getPsfFluxFlag()) {
        approxFlux = source.getPsfFlux();
    }
    try {
        Result refResult = _impl->refKeys->copyRecordToResult(reference);
        _applyForcedImpl(result, exposure, *source.getFootprint(), psf, center, refResult, approxFlux);
    } catch (...) {
        _impl->keys->copyResultToRecord(result, source);
        throw;
    }
    _impl->keys->copyResultToRecord(result, source);
}

LSST_MEAS_ALGORITHM_PRIVATE_IMPLEMENTATION(CModelAlgorithm);

}}} // namespace lsst::meas::multifit<|MERGE_RESOLUTION|>--- conflicted
+++ resolved
@@ -495,11 +495,7 @@
         if (ctrl.doRecordTime) {
             startTime = daf::base::DateTime::now().nsecs();
         }
-<<<<<<< HEAD
-        result.likelihood = boost::make_shared<ProjectedLikelihood>(
-=======
-        PTR(UnitTransformedLikelihood) likelihood = boost::make_shared<UnitTransformedLikelihood>(
->>>>>>> 9bfd1724
+        result.likelihood = boost::make_shared<UnitTransformedLikelihood>(
             model, data.fixed, data.fitSys, *data.position,
             exposure, footprint, data.psf, ctrl.likelihood
         );
@@ -568,11 +564,7 @@
         CModelStageControl const & ctrl, CModelStageResult & result, CModelStageData const & data,
         afw::image::Exposure<Pixel> const & exposure, afw::detection::Footprint const & footprint
     ) const {
-<<<<<<< HEAD
-        result.likelihood = boost::make_shared<ProjectedLikelihood>(
-=======
-        UnitTransformedLikelihood likelihood(
->>>>>>> 9bfd1724
+        result.likelihood = boost::make_shared<UnitTransformedLikelihood>(
             model, data.fixed, data.fitSys, *data.position,
             exposure, footprint, data.psf, ctrl.likelihood
         );
