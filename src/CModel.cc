// -*- lsst-c++ -*-
/*
 * LSST Data Management System
 * Copyright 2008-2013 LSST Corporation.
 *
 * This product includes software developed by the
 * LSST Project (http://www.lsst.org/).
 *
 * This program is free software: you can redistribute it and/or modify
 * it under the terms of the GNU General Public License as published by
 * the Free Software Foundation, either version 3 of the License, or
 * (at your option) any later version.
 *
 * This program is distributed in the hope that it will be useful,
 * but WITHOUT ANY WARRANTY; without even the implied warranty of
 * MERCHANTABILITY or FITNESS FOR A PARTICULAR PURPOSE.  See the
 * GNU General Public License for more details.
 *
 * You should have received a copy of the LSST License Statement and
 * the GNU General Public License along with this program.  If not,
 * see <http://www.lsstcorp.org/LegalNotices/>.
 */
#include <cstdlib>

#include "boost/filesystem/path.hpp"
#include "boost/make_shared.hpp"

#include "ndarray/eigen.h"

#include "lsst/afw/detection/FootprintSet.h"
#include "lsst/afw/detection/FootprintArray.cc"
#include "lsst/afw/math/LeastSquares.h"
#include "lsst/meas/extensions/multiShapelet/FitPsf.h"
#include "lsst/meas/multifit/TruncatedGaussian.h"
#include "lsst/meas/multifit/CModel.h"
#include "lsst/meas/multifit/MultiModel.h"

namespace lsst { namespace meas { namespace multifit {


//-------------------- Utility code -------------------------------------------------------------------------

namespace {

PTR(afw::detection::Footprint) _mergeFootprints(
    afw::detection::Footprint const & a,
    afw::detection::Footprint const & b
) {
    // Yuck: we have no routine that merges Footprints, so as a workaround we make a Mask from
    // the footprints, then run detection on the Mask to make a FootprintSet, then extract the
    // first Footprint from it, after checking that it's the only one.
    afw::geom::Box2I bbox(a.getBBox());
    bbox.include(b.getBBox());
    afw::image::Mask<> mask(bbox);
    afw::detection::setMaskFromFootprint(&mask, a, afw::image::MaskPixel(0x1));
    afw::detection::setMaskFromFootprint(&mask, b, afw::image::MaskPixel(0x1));
    afw::detection::FootprintSet fpSet(
        mask,
        afw::detection::Threshold(0x1, afw::detection::Threshold::BITMASK),
        1 // npixMin
    );
    if (fpSet.getFootprints()->size() > 1u) {
        throw LSST_EXCEPT(
            pex::exceptions::RuntimeErrorException,
            (boost::format("Footprints to be merged do not overlap: %s vs. %s")
             % a.getBBox() % b.getBBox()).str()
        );
    }
    return fpSet.getFootprints()->front();
}

Pixel computeFluxInFootprint(
    afw::image::Image<Pixel> const & image,
    afw::detection::Footprint const & footprint
) {
    return flattenArray(footprint, image.getArray(), image.getXY0()).asEigen().sum();
}

} // anonymous

//-------------------- Control Objects ----------------------------------------------------------------------

PTR(Model) CModelStageControl::getModel() const {
    return Model::make(getProfile().getBasis(nComponents, maxRadius), Model::FIXED_CENTER);
}

PTR(Prior) CModelStageControl::getPrior() const {
    if (priorSource == "NONE") {
        return PTR(Prior)();
    } else if (priorSource == "FILE") {
        char const * pkgDir = std::getenv("MEAS_MULTIFIT_DIR");
        if (!pkgDir) {
            throw LSST_EXCEPT(
                pex::exceptions::IoErrorException,
                "MEAS_MULTIFIT_DIR environment variable not defined; cannot find persisted Priors"
            );
        }
        boost::filesystem::path priorPath
            = boost::filesystem::path(pkgDir)
            / boost::filesystem::path("data")
            / boost::filesystem::path(priorName + ".fits");
        PTR(Mixture) mixture = Mixture::readFits(priorPath.string());
        return boost::make_shared<MixturePrior>(mixture, "single-ellipse");
    } else if (priorSource == "CONFIG") {
        return boost::make_shared<SoftenedLinearPrior>(priorConfig);
    } else {
        throw LSST_EXCEPT(
            pex::exceptions::InvalidParameterException,
            "priorSource must be one of 'NONE', 'FILE', or 'CONFIG'"
        );
    }
}

PTR(algorithms::AlgorithmControl) CModelControl::_clone() const {
    return boost::make_shared<CModelControl>(*this);
}

PTR(algorithms::Algorithm) CModelControl::_makeAlgorithm(
    afw::table::Schema & schema,
    PTR(daf::base::PropertyList) const & metadata,
    algorithms::AlgorithmMap const & others,
    bool isForced
) const {
    return boost::make_shared<CModelAlgorithm>(*this, boost::ref(schema), others, isForced);
}

// ------------------- Result Objects -----------------------------------------------------------------------

CModelStageResult::CModelStageResult() :
    flux(std::numeric_limits<Scalar>::quiet_NaN()),
    fluxSigma(std::numeric_limits<Scalar>::quiet_NaN()),
    objective(std::numeric_limits<Scalar>::quiet_NaN()),
    ellipse(std::numeric_limits<Scalar>::quiet_NaN(), std::numeric_limits<Scalar>::quiet_NaN(),
            std::numeric_limits<Scalar>::quiet_NaN(), false)
{
    flags[FAILED] = true;
}

CModelResult::CModelResult() :
    flux(std::numeric_limits<Scalar>::quiet_NaN()),
    fluxSigma(std::numeric_limits<Scalar>::quiet_NaN()),
    fracDev(std::numeric_limits<Scalar>::quiet_NaN()),
    objective(std::numeric_limits<Scalar>::quiet_NaN())
{
    flags[FAILED] = true;
}


// ------------------- Key Objects for transferring to/from afw::table Records ------------------------------

namespace {

struct CModelStageKeys {

    // this constructor is used to allocate output fields in both forced and non-forced mode
    CModelStageKeys(
        Model const & model,
        afw::table::Schema & schema,
        std::string const & prefix,
        std::string const & stage,
        bool isForced,
        CModelStageControl const & ctrl
    ) :
        flux(afw::table::addFluxFields(schema, prefix + ".flux", "flux from the " + stage + " fit"))
    {
        if (!isForced) {
            ellipse = schema.addField<afw::table::Moments<Scalar> >(
                prefix + ".ellipse", "effective radius ellipse from the " + stage + " fit"
            );
            objective = schema.addField<Scalar>(
                prefix + ".objective", "-ln(likelihood*prior) at best-fit point for the " + stage + " fit"
            );
            nonlinear = schema.addField<afw::table::Array<Scalar> >(
                prefix + ".nonlinear", "nonlinear parameters for the " + stage + " fit",
                model.getNonlinearDim()
            );
            fixed = schema.addField<afw::table::Array<Scalar> >(
                prefix + ".fixed", "fixed parameters for the " + stage + " fit",
                model.getFixedDim()
            );
            flags[CModelStageResult::TR_SMALL] = schema.addField<afw::table::Flag>(
                prefix + ".flags.trSmall",
                "the optimizer converged because the trust radius became too small; this is a less-secure "
                "result than when the gradient is below the threshold, but usually not a problem"
            );
            flags[CModelStageResult::MAX_ITERATIONS] = schema.addField<afw::table::Flag>(
                prefix + ".flags.maxIter",
                "the optimizer hit the maximum number of iterations and did not converge"
            );
            flags[CModelStageResult::NUMERIC_ERROR] = schema.addField<afw::table::Flag>(
                prefix + ".flags.numericError",
                "numerical underflow or overflow in model evaluation; usually this means the prior was "
                "insufficient to regularize the fit"
            );
            if (ctrl.doRecordHistory) {
                nIter = schema.addField<int>(prefix + ".nIter", "Number of total iterations in stage");
            }
            if (ctrl.doRecordTime) {
                time = schema.addField<Scalar>(prefix + ".time", "Time spent in stage", "seconds");
            }
        }
        flags[CModelStageResult::FAILED] = flux.flag; // these flags refer to the same underlying field
    }

    // this constructor is used to get needed keys from the reference schema in forced mode
    CModelStageKeys(
        Model const & model,
        afw::table::Schema const & schema,
        std::string const & prefix
    ) :
        flux(schema[prefix + ".flux"], schema[prefix + ".flux.err"], schema[prefix + ".flux.flags"]),
        nonlinear(schema[prefix + ".nonlinear"]),
        fixed(schema[prefix + ".fixed"])
    {
        flags[CModelStageResult::FAILED] = flux.flag; // these flags refer to the same underlying field
        LSST_THROW_IF_NE(
            model.getNonlinearDim(), nonlinear.getSize(),
            pex::exceptions::LengthErrorException,
            "Configured model nonlinear dimension (%d) does not match reference schema (%d)"
        );
        LSST_THROW_IF_NE(
            model.getFixedDim(), fixed.getSize(),
            pex::exceptions::LengthErrorException,
            "Configured model fixed dimension (%d) does not match reference schema (%d)"
        );
    }

    void copyResultToRecord(CModelStageResult const & result, afw::table::BaseRecord & record) {
        record.set(flux.meas, result.flux);
        record.set(flux.err, result.fluxSigma);
        record.set(flux.flag, result.getFlag(CModelStageResult::FAILED));
        if (objective.isValid()) {
            record.set(objective, result.objective);
        }
        if (ellipse.isValid()) {
            record.set(ellipse, result.ellipse);
        }
        if (nonlinear.isValid() && !result.nonlinear.isEmpty()) {
            record.set(nonlinear, result.nonlinear);
        }
        if (fixed.isValid() && !result.fixed.isEmpty()) {
            record.set(fixed, result.fixed);
        }
        if (nIter.isValid()) {
            record.set(nIter, result.history.size());
        }
        if (time.isValid()) {
            record.set(time, result.history.size());
        }
        for (int b = 0; b < CModelStageResult::N_FLAGS; ++b) {
            if (flags[b].isValid()) {
                record.set(flags[b], result.flags[b]);
            }
        }
    }

    CModelStageResult copyRecordToResult(afw::table::BaseRecord const & record) const {
        // this is only used when reading reference records, so we only transfer the fields we need for that
        CModelStageResult result;
        result.setFlag(CModelStageResult::FAILED, record.get(flags[CModelStageResult::FAILED]));
        result.nonlinear = record.get(nonlinear);
        result.fixed = record.get(fixed);
        return result;
    }

    afw::table::KeyTuple<afw::table::Flux> flux;
    afw::table::Key<afw::table::Moments<Scalar> > ellipse;
    afw::table::Key<Scalar> objective;
    afw::table::Key<afw::table::Flag> flags[CModelStageResult::N_FLAGS];
    afw::table::Key<afw::table::Array<Scalar> > nonlinear;
    afw::table::Key<afw::table::Array<Scalar> > fixed;
    afw::table::Key<Scalar> time;
    afw::table::Key<int> nIter;
};

struct CModelKeys {

    // this constructor is used to allocate output fields in both forced and non-forced mode
    CModelKeys(
        Model const & initialModel, Model const & expModel, Model const & devModel,
        afw::table::Schema & schema,
        std::string const & prefix,
        bool isForced,
        CModelControl const & ctrl
    ) :
        initial(initialModel, schema, prefix + ".initial", "initial", isForced, ctrl.initial),
        exp(expModel, schema, prefix + ".exp", "exponential", isForced, ctrl.exp),
        dev(devModel, schema, prefix + ".dev", "de Vaucouleur", isForced, ctrl.dev),
        center(schema.addField<afw::table::Point<Scalar> >(
                   // The fact that the center passed to all the algorithms isn't saved by the measurement
                   // framework is a bug that will be addressed in the next version of the framework.
                   // For now, we save it ourselves so we can reproduce the conditions in the framework
                   // exactly.
                   prefix + ".center", "center position used in CModel fit", "pixels"
               )),
        flux(afw::table::addFluxFields(schema, prefix + ".flux", "flux from the final cmodel fit")),
        fracDev(schema.addField<Scalar>(prefix + ".fracDev", "fraction of flux in de Vaucouleur component")),
        objective(schema.addField<Scalar>(prefix + ".objective", "-ln(likelihood) (chi^2) in cmodel fit"))
    {
        flags[CModelResult::FAILED] = flux.flag; // these keys refer to the same underlying field
        flags[CModelResult::MAX_AREA] = schema.addField<afw::table::Flag>(
            prefix + ".flags.maxArea",
            "number of pixels in fit region exceeded the region.maxArea value (usually due to bad moments)"
        );
        flags[CModelResult::MAX_BAD_PIXEL_FRACTION] = schema.addField<afw::table::Flag>(
            prefix + ".flags.maxBadPixelFraction",
            "the fraction of bad/clipped pixels in the fit region exceeded region.maxBadPixelFraction"
        );
        flags[CModelResult::NO_SHAPE] = schema.addField<afw::table::Flag>(
            prefix + ".flags.noShape",
            "the shape slot needed to initialize the parameters failed or was not defined"
        );
        flags[CModelResult::NO_PSF] = schema.addField<afw::table::Flag>(
            prefix + ".flags.noPsf",
            "the multishapelet fit to the PSF model did not succeed"
        );
        flags[CModelResult::NO_WCS] = schema.addField<afw::table::Flag>(
            prefix + ".flags.noWcs",
            "input exposure has no world coordinate system information"
        );
        flags[CModelResult::NO_CALIB] = schema.addField<afw::table::Flag>(
            prefix + ".flags.noCalib",
            "input exposure has no photometric calibration information"
        );
    }

    // this constructor is used to get needed keys from the reference schema in forced mode
    CModelKeys(
        Model const & initialModel, Model const & expModel, Model const & devModel,
        afw::table::Schema const & schema,
        std::string const & prefix
    ) :
        initial(initialModel, schema, prefix + ".initial"),
        exp(expModel, schema, prefix + ".exp"),
        dev(devModel, schema, prefix + ".dev"),
        center(schema[prefix + ".center"])
    {}

    void copyResultToRecord(CModelResult const & result, afw::table::BaseRecord & record) {
        initial.copyResultToRecord(result.initial, record);
        exp.copyResultToRecord(result.exp, record);
        dev.copyResultToRecord(result.dev, record);
        record.set(flux.meas, result.flux);
        record.set(flux.err, result.fluxSigma);
        record.set(fracDev, result.fracDev);
        record.set(objective, result.objective);
        for (int b = 0; b < CModelResult::N_FLAGS; ++b) {
            if (flags[b].isValid()) {
                record.set(flags[b], result.flags[b]);
            }
        }
    }

    CModelResult copyRecordToResult(afw::table::BaseRecord const & record) const {
        // this is only used when reading reference records, so we only transfer the fields we need for that
        CModelResult result;
        result.initial = initial.copyRecordToResult(record);
        result.exp = exp.copyRecordToResult(record);
        result.dev = dev.copyRecordToResult(record);
        return result;
    }

    CModelStageKeys initial;
    CModelStageKeys exp;
    CModelStageKeys dev;
    afw::table::Key<afw::table::Point<Scalar> > center;
    afw::table::KeyTuple<afw::table::Flux> flux;
    afw::table::Key<Scalar> fracDev;
    afw::table::Key<Scalar> objective;
    afw::table::Key<afw::table::Flag> flags[CModelResult::N_FLAGS];
};

} // anonymous

// ------------------- CModelStageData: per-object data we pass around together a lot -----------------------

namespace {

struct CModelStageData {
    afw::geom::Point2D measSysCenter;
    PTR(afw::coord::Coord) position;
    UnitSystem measSys;
    UnitSystem fitSys;
    LocalUnitTransform fitSysToMeasSys;
    ndarray::Array<Scalar,1,1> parameters;
    ndarray::Array<Scalar,1,1> nonlinear;
    ndarray::Array<Scalar,1,1> amplitudes;
    ndarray::Array<Scalar,1,1> fixed;
    shapelet::MultiShapeletFunction psf;

    CModelStageData(
        afw::image::Exposure<Pixel> const & exposure,
        Scalar approxFlux, afw::geom::Point2D const & center,
        shapelet::MultiShapeletFunction const & psf_,
        Model const & model
    ) :
        measSysCenter(center), position(exposure.getWcs()->pixelToSky(center)),
        measSys(exposure), fitSys(*position, exposure.getCalib()->getMagnitude(approxFlux)),
        fitSysToMeasSys(*position, fitSys, measSys),
        parameters(ndarray::allocate(model.getNonlinearDim() + model.getAmplitudeDim())),
        nonlinear(parameters[ndarray::view(0, model.getNonlinearDim())]),
        amplitudes(parameters[ndarray::view(model.getNonlinearDim(), parameters.getSize<0>())]),
        fixed(ndarray::allocate(model.getFixedDim())),
        psf(psf_)
    {}

    CModelStageData changeModel(Model const & model) const {
        // If we allow centroids to vary in some stages and not others, this will resize the parameter
        // arrays and update them accordingly.  For now we just assert that dimensions haven't changed
        // and do a deep-copy.
        // In theory, we should also assert that the ellipse parametrizations haven't changed, but that
        // assert would be too much work to be worthwhile.
        assert(model.getNonlinearDim() == nonlinear.getSize<0>());
        assert(model.getAmplitudeDim() == amplitudes.getSize<0>());
        assert(model.getFixedDim() == fixed.getSize<0>());
        CModelStageData r(*this);
        r.parameters = ndarray::copy(parameters);
        r.nonlinear = r.parameters[ndarray::view(0, model.getNonlinearDim())];
        r.amplitudes = r.parameters[ndarray::view(model.getNonlinearDim(), parameters.getSize<0>())];
        // don't need to deep-copy fixed parameters because they're, well, fixed
        return r;
    }

};

} // anonymous

// ------------------- Private Implementation objects -------------------------------------------------------

namespace {

ndarray::Array<Pixel,2,-1> makeModelMatrix(
    Likelihood const & likelihood,
    ndarray::Array<Scalar const,1,1> const & nonlinear
) {
    ndarray::Array<Pixel,2,2> modelMatrixT
        = ndarray::allocate(likelihood.getAmplitudeDim(), likelihood.getDataDim());
    ndarray::Array<Pixel,2,-1> modelMatrix = modelMatrixT.transpose();
    likelihood.computeModelMatrix(modelMatrix, nonlinear);
    return modelMatrix;
}

class CModelStageImpl {
public:
    shapelet::RadialProfile const * profile;
    PTR(Model) model;
    PTR(Prior) prior;
    mutable Model::EllipseVector ellipses;
    PTR(afw::table::BaseTable) historyTable;
    PTR(OptimizerHistoryRecorder) historyRecorder;

    explicit CModelStageImpl(CModelStageControl const & ctrl) :
        profile(&ctrl.getProfile()),
        model(ctrl.getModel()),
        prior(ctrl.getPrior()),
        ellipses(model->makeEllipseVector())
    {
        if (ctrl.doRecordHistory) {
            afw::table::Schema historySchema;
            historyRecorder.reset(new OptimizerHistoryRecorder(historySchema, model, true));
            historyTable = afw::table::BaseTable::make(historySchema);
        }
    }

    CModelStageResult makeResult() const {
        CModelStageResult result;
        result.model = model;
        result.prior = prior;
        return result;
    }

    void fillResult(
        CModelStageResult & result,
        CModelStageData const & data,
        Scalar amplitudeVariance
    ) const {
        // these are shallow assignments
        result.nonlinear = data.nonlinear;
        result.amplitudes = data.amplitudes;
        result.fixed = data.fixed;
        // flux is just the amplitude converted from fitSys to measSys
        result.flux = data.amplitudes[0] * data.fitSysToMeasSys.flux;
        result.fluxSigma = std::sqrt(amplitudeVariance) * data.fitSysToMeasSys.flux;
        // to compute the ellipse, we need to first read the nonlinear parameters into the workspace
        // ellipse vector, then transform from fitSys to measSys.
        model->writeEllipses(data.nonlinear.begin(), data.fixed.begin(), ellipses.begin());
        result.ellipse = ellipses.front().getCore().transform(data.fitSysToMeasSys.geometric.getLinear());
    }

    void fit(
        CModelStageControl const & ctrl, CModelStageResult & result, CModelStageData const & data,
        afw::image::Exposure<Pixel> const & exposure, afw::detection::Footprint const & footprint
    ) const {
        long long startTime = 0;
        if (ctrl.doRecordTime) {
            startTime = daf::base::DateTime::now().nsecs();
        }
<<<<<<< HEAD
        PTR(UnitTransformedLikelihood) likelihood = boost::make_shared<UnitTransformedLikelihood>(
=======
        result.likelihood = boost::make_shared<ProjectedLikelihood>(
>>>>>>> d173441a
            model, data.fixed, data.fitSys, *data.position,
            exposure, footprint, data.psf, ctrl.likelihood
        );
        PTR(OptimizerObjective) objective = OptimizerObjective::makeFromLikelihood(result.likelihood, prior);
        result.objfunc = objective;
        Optimizer optimizer(objective, data.parameters, ctrl.optimizer);
        try {
            if (ctrl.doRecordHistory) {
                result.history = afw::table::BaseCatalog(historyTable);
                optimizer.run(*historyRecorder, result.history);
            } else {
                optimizer.run();
            }
        } catch (std::overflow_error &) {
            result.setFlag(CModelStageResult::NUMERIC_ERROR, true);
        } catch (std::underflow_error &) {
            result.setFlag(CModelStageResult::NUMERIC_ERROR, true);
        } catch (pex::exceptions::UnderflowErrorException &) {
            result.setFlag(CModelStageResult::NUMERIC_ERROR, true);
        } catch (pex::exceptions::OverflowErrorException &) {
            result.setFlag(CModelStageResult::NUMERIC_ERROR, true);
        }

        // Use the optimizer state to set flags.  There's more information in the state than we
        // report in the result, but it's only useful for debugging, and for that the user should
        // look at the history by running outside of plugin mode.
        int state = optimizer.getState();
        if (state & Optimizer::FAILED) {
            result.setFlag(CModelStageResult::FAILED, true);
            if (state & Optimizer::FAILED_MAX_ITERATIONS) {
                result.setFlag(CModelStageResult::MAX_ITERATIONS, true);
            }
        } else {
            result.setFlag(CModelStageResult::FAILED, false);
            if (state & Optimizer::CONVERGED_TR_SMALL) {
                result.setFlag(CModelStageResult::TR_SMALL, true);
            }
        }

        result.objective = optimizer.getObjectiveValue();

        // Set the output parameter vectors.  We deep-assign to the data object to split nonlinear and
        // amplitudes, then shallow-assign these to the result object.
        data.parameters.deep() = optimizer.getParameters(); // sets nonlinear and amplitudes - they are views

        // This amplitudeVariance is computed holding all the nonlinear parameters fixed, which is likely
        // what we'd want for colors, but underestimates the actual uncertainty on the total flux.
        int amplitudeOffset = model->getNonlinearDim();
        // Remove the secant term from the Hessian, if we used it; while it improves the Hessian for
        // the nonlinear parameters most of the time, it can't possibly improve on that of the amplitudes
        // because for linear parameters H = J^T J
        if (!ctrl.optimizer.noSR1Term) {
            optimizer.removeSR1Term();
        }
        Scalar amplitudeVariance = 1.0 / optimizer.getHessian()[amplitudeOffset][amplitudeOffset];

        // Set parameter vectors, flux values, ellipse on result.
        fillResult(result, data, amplitudeVariance);

        if (ctrl.doRecordTime) {
            result.time = (daf::base::DateTime::now().nsecs() - startTime) * 1E9;
        }
    }

    void fitLinear(
        CModelStageControl const & ctrl, CModelStageResult & result, CModelStageData const & data,
        afw::image::Exposure<Pixel> const & exposure, afw::detection::Footprint const & footprint
    ) const {
<<<<<<< HEAD
        UnitTransformedLikelihood likelihood(
=======
        result.likelihood = boost::make_shared<ProjectedLikelihood>(
>>>>>>> d173441a
            model, data.fixed, data.fitSys, *data.position,
            exposure, footprint, data.psf, ctrl.likelihood
        );
        ndarray::Array<Pixel,2,-1> modelMatrix = makeModelMatrix(*result.likelihood, data.nonlinear);
        afw::math::LeastSquares lstsq = afw::math::LeastSquares::fromDesignMatrix(
            modelMatrix,
            result.likelihood->getData()
        );
        data.amplitudes.deep() = lstsq.getSolution();
        result.objective
            = 0.5*(
                result.likelihood->getData().asEigen().cast<Scalar>()
                - modelMatrix.asEigen().cast<Scalar>() * lstsq.getSolution().asEigen()
            ).squaredNorm();
        fillResult(result, data, lstsq.getCovariance()[0][0]);
        result.setFlag(CModelStageResult::FAILED, false);
    }

};

} // anonymous


class CModelAlgorithm::Impl {
public:

    explicit Impl(CModelControl const & ctrl) :
        initial(ctrl.initial), exp(ctrl.exp), dev(ctrl.dev),
        badPixelMask(0x0)
    {
        // turn bad mask plane strings into a bitmask
        for (
            std::vector<std::string>::const_iterator iter = ctrl.region.badMaskPlanes.begin(),
                end = ctrl.region.badMaskPlanes.end();
            iter != end;
            ++iter
        ) {
            badPixelMask |= afw::image::Mask<>::getPlaneBitMask(*iter);
        }

        // construct linear combination model
        ModelVector components(2);
        components[0] = exp.model;
        components[1] = dev.model;
        Model::NameVector prefixes(2);
        prefixes[0] = "exp";
        prefixes[1] = "dev";
        model = boost::make_shared<MultiModel>(components, prefixes);
        // create set of diagnostic IDs for fast lookup
        if (ctrl.diagnostics.enabled) {
            diagnosticIds.insert(ctrl.diagnostics.ids.begin(), ctrl.diagnostics.ids.end());
        }
    }

    CModelStageImpl initial;
    CModelStageImpl exp;
    CModelStageImpl dev;
    PTR(Model) model;
    PTR(CModelKeys) keys;
    PTR(CModelKeys) refKeys;
    PTR(extensions::multiShapelet::FitPsfControl const) fitPsfCtrl;
    afw::image::MaskPixel badPixelMask;
    std::set<boost::int64_t> diagnosticIds;

    CModelResult makeResult() const {
        CModelResult result;
        result.initial = initial.makeResult();
        result.exp = exp.makeResult();
        result.dev = dev.makeResult();
        return result;
    }

    void fitLinear(
        CModelControl const & ctrl, CModelResult & result,
        CModelStageData const & expData, CModelStageData const & devData,
        afw::image::Exposure<Pixel> const & exposure, afw::detection::Footprint const & footprint
    ) const {
        // concatenate exp and dev parameter arrays to make parameter arrays for combined model
        ndarray::Array<Scalar,1,1> nonlinear = ndarray::allocate(model->getNonlinearDim());
        nonlinear[ndarray::view(0, exp.model->getNonlinearDim())] = expData.nonlinear;
        nonlinear[ndarray::view(exp.model->getNonlinearDim(), model->getNonlinearDim())] = devData.nonlinear;
        ndarray::Array<Scalar,1,1> fixed = ndarray::allocate(model->getFixedDim());
        fixed[ndarray::view(0, exp.model->getFixedDim())] = expData.fixed;
        fixed[ndarray::view(exp.model->getFixedDim(), model->getFixedDim())] = devData.fixed;

        UnitTransformedLikelihood likelihood(
            model, fixed, expData.fitSys, *expData.position,
            exposure, footprint, expData.psf, ctrl.likelihood
        );
        ndarray::Array<Pixel,2,-1> modelMatrix = makeModelMatrix(likelihood, nonlinear);
        Vector gradient = -(modelMatrix.asEigen().adjoint() * likelihood.getData().asEigen()).cast<Scalar>();
        Matrix hessian = Matrix::Zero(likelihood.getAmplitudeDim(), likelihood.getAmplitudeDim());
        hessian.selfadjointView<Eigen::Lower>().rankUpdate(modelMatrix.asEigen().adjoint().cast<Scalar>());
        Scalar q0 = 0.5*likelihood.getData().asEigen().squaredNorm();

        // Use truncated Gaussian to compute the maximum-likelihood amplitudes with the constraint
        // that all amplitude must be >= 0
        TruncatedGaussian tg = TruncatedGaussian::fromSeriesParameters(q0, gradient, hessian);
        Vector amplitudes = tg.maximize();
        result.flux = expData.fitSysToMeasSys.flux * amplitudes.sum();

        // To compute the error on the flux, we actually pretend we just fit a single component that
        // corresponds to the best-fit linear combination of the two components we *did* just fit -
        // that's equivalent to holding the ratio of the components fixed when computing the uncertainty.
        // That means this is an underestimate of the true uncertainty, but it's the sort that kind of
        // makes sense for colors, and it's consistent with the fact that we're also ignoring the
        // uncertainty in the nonlinear parameters.  It also makes this uncertainty equivalent to the
        // PSF flux uncertainty and the single-component exp or dev uncertainty when fitting point
        // sources, which is convenient, even if it's not statistically correct.
        // Doing a better job would involve taking into account that we have positivity constraints
        // on the two components, which means the actual uncertainty is neither Gaussian nor symmetric,
        // which is a lot harder to compute and a lot harder to use.
        Scalar fixedH = (modelMatrix.asEigen().cast<Scalar>() * amplitudes).squaredNorm();
        result.fluxSigma = expData.fitSysToMeasSys.flux / std::sqrt(fixedH);
        result.setFlag(CModelResult::FAILED, false);

        result.fracDev = amplitudes[1] / amplitudes.sum();
        result.objective = tg.evaluateLog()(amplitudes);
    }

    void guessParametersFromMoments(
        CModelControl const & ctrl, CModelStageData & data,
        afw::geom::ellipses::Quadrupole const & moments
    ) const {

        // Deconvolve the moments ellipse, with a floor to keep the result from
        // having moments <= 0
        afw::geom::ellipses::Ellipse psfEllipse = data.psf.evaluate().computeMoments();
        afw::geom::ellipses::Quadrupole psfMoments(psfEllipse.getCore());
        Scalar mir2 = ctrl.minInitialRadius * ctrl.minInitialRadius;
        Scalar ixx = std::max(moments.getIxx() - psfMoments.getIxx(), mir2);
        Scalar iyy = std::max(moments.getIyy() - psfMoments.getIyy(), mir2);
        Scalar ixy = moments.getIxy() - psfMoments.getIxy();
        if (ixx*iyy < ixy*ixy) {
            ixy = 0.0;
        }
        afw::geom::ellipses::Quadrupole deconvolvedMoments(
            ixx, iyy, ixy,
            true // throw if ellipse is invalid
        );
        afw::geom::ellipses::Ellipse deconvolvedEllipse(
            deconvolvedMoments,
            afw::geom::Point2D(data.measSysCenter - psfEllipse.getCenter())
        );

        // Convert ellipse from moments to half-light using the ratio for this profile
        deconvolvedEllipse.getCore().scale(1.0 / initial.profile->getMomentsRadiusFactor());

        // Transform the deconvolved ellipse from MeasSys to FitSys
        deconvolvedEllipse.transform(data.fitSysToMeasSys.geometric.invert()).inPlace();

        // Convert to the ellipse parametrization used by the Model (assigning to an ellipse converts
        // between parametrizations)
        assert(initial.ellipses.size() == 1u); // should be true of all Models that come from RadialProfiles
        initial.ellipses.front() = deconvolvedEllipse;

        // Read the ellipse into the nonlinear and fixed parameters.
        initial.model->readEllipses(initial.ellipses.begin(), data.nonlinear.begin(), data.fixed.begin());

        // Set the initial amplitude (a.k.a. flux) to 1: recall that in FitSys, this is approximately correct
        assert(data.amplitudes.getSize<0>() == 1); // should be true of all Models from RadialProfiles
        data.amplitudes[0] = 1.0;

        // Ensure the initial parameters are compatible with the prior
        if (initial.prior && initial.prior->evaluate(data.nonlinear, data.amplitudes) == 0.0) {
            initial.ellipses.front().setCore(afw::geom::ellipses::Quadrupole(mir2, mir2, 0.0));
            initial.model->readEllipses(initial.ellipses.begin(), data.nonlinear.begin(), data.fixed.begin());
            if (initial.prior->evaluate(data.nonlinear, data.amplitudes) == 0.0) {
                throw LSST_EXCEPT(
                    pex::exceptions::LogicErrorException,
                    "minInitialRadius is incompatible with prior"
                );
            }
        }
    }

    template <typename T>
    void writeDiagnostics(
        CModelControl const & ctrl,
        boost::int64_t id,
        CModelResult const & result,
        afw::image::Exposure<T> const & exposure
    ) const {
        if (!result.initialFitRegion) {
            return; // cannot write diagnostics if we didn't at least get this far.
        }
        std::string path = (boost::format("%s/%d.fits") % ctrl.diagnostics.root % id).str();
        afw::fits::Fits fits(path, "w", afw::fits::Fits::AUTO_CLOSE | afw::fits::Fits::AUTO_CHECK);
        afw::geom::Box2I bbox = result.initialFitRegion->getBBox();
        if (result.finalFitRegion) {
            bbox.include(result.finalFitRegion->getBBox());
        }
        afw::image::Image<T> subImage(*exposure.getMaskedImage().getImage(), bbox, afw::image::PARENT);
        subImage.writeFits(fits);
        assert(fits.countHdus() == 1);
        if (ctrl.initial.doRecordHistory && result.initial.history.getTable()) {
            result.initial.history.writeFits(fits);
        } else {
            fits.createEmpty();
        }
        assert(fits.countHdus() == 2);
        if (ctrl.exp.doRecordHistory && result.exp.history.getTable()) {
            result.exp.history.writeFits(fits);
        } else {
            fits.createEmpty();
        }
        assert(fits.countHdus() == 3);
        if (ctrl.dev.doRecordHistory && result.dev.history.getTable()) {
            result.dev.history.writeFits(fits);
        } else {
            fits.createEmpty();
        }
        assert(fits.countHdus() == 4);
    }

};

// ------------------- CModelAlgorithm itself ---------------------------------------------------------------

CModelAlgorithm::CModelAlgorithm(
    Control const & ctrl,
    afw::table::Schema & schema,
    algorithms::AlgorithmMap const & others,
    bool isForced
) : algorithms::Algorithm(ctrl), _impl(new Impl(ctrl))
{
    _impl->keys = boost::make_shared<CModelKeys>(
        *_impl->initial.model, *_impl->exp.model, *_impl->dev.model,
        boost::ref(schema), ctrl.name, isForced, ctrl
    );
    // Ideally we'd like to initalize refKeys here too when isForced==true, but we aren't passed the
    // refSchema here, so instead we'll construct that on first use.  This will be fixed in the next
    // version of the measurement framework that's in progress on the LSST side.

    algorithms::AlgorithmMap::const_iterator i = others.find(ctrl.psfName);
    if (i != others.end()) {
        // Not finding the PSF is now a non-fatal error at this point, because in Jose's use case, we
        // don't need it here.  We'll throw later if it's missing.
        _impl->fitPsfCtrl = boost::dynamic_pointer_cast<extensions::multiShapelet::FitPsfControl const>(
            i->second->getControl().clone()
        );
    }
}

CModelAlgorithm::CModelAlgorithm(Control const & ctrl) :
    algorithms::Algorithm(ctrl), _impl(new Impl(ctrl))
{}

PTR(afw::detection::Footprint) CModelAlgorithm::determineInitialFitRegion(
    afw::image::Mask<> const & mask,
    afw::detection::Footprint const & footprint,
    afw::geom::Box2I const & psfBBox
) const {
    PTR(afw::detection::Footprint) region;
    if (footprint.getArea() > getControl().region.maxArea) {
        throw LSST_EXCEPT(
            pex::exceptions::RuntimeErrorException,
            "Maximum area exceeded by original footprint"
        );
    }
    region = afw::detection::growFootprint(
        footprint,
        getControl().region.nGrowFootprint,
        true
    );
    if (region->getArea() > getControl().region.maxArea) {
        throw LSST_EXCEPT(
            pex::exceptions::RuntimeErrorException,
            "Maximum area exceeded by grown footprint"
        );
    }
    if (getControl().region.includePsfBBox && !region->getBBox().contains(psfBBox)) {
        region = _mergeFootprints(*region, afw::detection::Footprint(psfBBox));
    }
    int originalArea = region->getArea();
    region->clipTo(mask.getBBox(afw::image::PARENT));
    if (region->getArea() == 0) {
        throw LSST_EXCEPT(
            pex::exceptions::RuntimeErrorException,
            "Clipped area reduced to zero."
        );
    }
    region->intersectMask(mask, _impl->badPixelMask);
    if (originalArea - region->getArea() > originalArea*getControl().region.maxBadPixelFraction) {
        region.reset();
    }
    return region;
}

PTR(afw::detection::Footprint) CModelAlgorithm::determineFinalFitRegion(
    afw::image::Mask<> const & mask,
    afw::detection::Footprint const & footprint,
    afw::geom::Box2I const & psfBBox,
    afw::geom::ellipses::Ellipse const & ellipse
) const {
    PTR(afw::detection::Footprint) region;
    if (footprint.getArea() > getControl().region.maxArea) {
        throw LSST_EXCEPT(
            pex::exceptions::RuntimeErrorException,
            "Maximum area exceeded by original footprint"
        );
    }
    region = afw::detection::growFootprint(
        footprint,
        getControl().region.nGrowFootprint,
        true
    );
    afw::geom::ellipses::Ellipse fullEllipse(ellipse);
    fullEllipse.getCore().scale(getControl().region.nInitialRadii);
    if (fullEllipse.getCore().getArea() > getControl().region.maxArea) {
        throw LSST_EXCEPT(
            pex::exceptions::RuntimeErrorException,
            "Maximum area exceeded by ellipse component of region"
        );
    }
    afw::detection::Footprint ellipseFootprint(fullEllipse);
    if (ellipseFootprint.getArea() > 0) {
        region = _mergeFootprints(*region, ellipseFootprint);
    }
    if (getControl().region.includePsfBBox && !region->getBBox().contains(psfBBox)) {
        region = _mergeFootprints(*region, afw::detection::Footprint(psfBBox));
    }
    double originalArea = region->getArea();
    region->clipTo(mask.getBBox(afw::image::PARENT));
    region->intersectMask(mask, _impl->badPixelMask);
    if ((1.0 - region->getArea() / originalArea) > getControl().region.maxBadPixelFraction) {
        region.reset();
    }
    return region;
}

CModelAlgorithm::Result CModelAlgorithm::apply(
    afw::image::Exposure<Pixel> const & exposure,
    afw::detection::Footprint const & footprint,
    shapelet::MultiShapeletFunction const & psf,
    afw::geom::Point2D const & center,
    afw::geom::ellipses::Quadrupole const & moments,
    Scalar approxFlux
) const {
    Result result = _impl->makeResult();
    _applyImpl(result, exposure, footprint, psf, center, moments, approxFlux);
    return result;
}


void CModelAlgorithm::_applyImpl(
    Result & result,
    afw::image::Exposure<Pixel> const & exposure,
    afw::detection::Footprint const & footprint,
    shapelet::MultiShapeletFunction const & psf,
    afw::geom::Point2D const & center,
    afw::geom::ellipses::Quadrupole const & moments,
    Scalar approxFlux
) const {

    afw::geom::Box2I psfBBox = exposure.getPsf()->computeImage(center)->getBBox(afw::image::PARENT);

    // Grow the footprint, clip bad pixels and the exposure bbox
    PTR(afw::detection::Footprint) initialFitRegion;
    try {
        initialFitRegion = determineInitialFitRegion(
            *exposure.getMaskedImage().getMask(),
            footprint,
            psfBBox
        );
    } catch (pex::exceptions::RuntimeErrorException) {
        result.setFlag(CModelResult::MAX_AREA, true);
        return;
    }
    if (!initialFitRegion) {
        result.setFlag(CModelResult::MAX_BAD_PIXEL_FRACTION, true);
        return;
    }
    if (initialFitRegion->getArea() > getControl().region.maxArea) {
        result.setFlag(CModelResult::MAX_AREA, true);
        return;
    }
    result.initialFitRegion = initialFitRegion;

    // Negative approxFlux means we should come up with an estimate ourselves.
    // This is only used to avoid scaling problems in the optimizer, so it doesn't have to be very good.
    if (approxFlux < 0.0) {
        approxFlux = computeFluxInFootprint(*exposure.getMaskedImage().getImage(), footprint);
    }

    // Set up coordinate systems and empty parameter vectors
    CModelStageData initialData(exposure, approxFlux, center, psf, *_impl->initial.model);

    // Initialize the parameter vectors by doing deconvolving the moments
    _impl->guessParametersFromMoments(getControl(), initialData, moments);

    // Do the initial fit
    // TODO: use only 0th-order terms in psf
    _impl->initial.fit(getControl().initial, result.initial, initialData, exposure, *initialFitRegion);

    if (result.initial.getFlag(CModelStageResult::FAILED)) return;

    // Include a multiple of the initial-fit ellipse in the footprint, re-do clipping
    result.initial.model->writeEllipses(initialData.nonlinear.begin(), initialData.fixed.begin(),
                                        _impl->initial.ellipses.begin());
    _impl->initial.ellipses.front().transform(initialData.fitSysToMeasSys.geometric).inPlace();
    PTR(afw::detection::Footprint) finalFitRegion;
    try {
        finalFitRegion = determineFinalFitRegion(
            *exposure.getMaskedImage().getMask(),
            footprint,
            psfBBox,
            _impl->initial.ellipses.front()
        );
    } catch (pex::exceptions::RuntimeErrorException) {
        result.setFlag(CModelResult::MAX_AREA, true);
        return;
    }
    if (!finalFitRegion) {
        result.setFlag(CModelResult::MAX_BAD_PIXEL_FRACTION, true);
        return;
    }
    if (finalFitRegion->getArea() > getControl().region.maxArea) {
        result.setFlag(CModelResult::MAX_AREA, true);
        return;
    }

    result.finalFitRegion = finalFitRegion;

    // Do the exponential fit
    CModelStageData expData = initialData.changeModel(*_impl->exp.model);
    _impl->exp.fit(getControl().exp, result.exp, expData, exposure, *finalFitRegion);

    // Do the de Vaucouleur fit
    CModelStageData devData = initialData.changeModel(*_impl->dev.model);
    _impl->dev.fit(getControl().dev, result.dev, devData, exposure, *finalFitRegion);

    if (result.exp.getFlag(CModelStageResult::FAILED) ||result.dev.getFlag(CModelStageResult::FAILED))
        return;

    // Do the linear combination fit
    try {
        _impl->fitLinear(getControl(), result, expData, devData, exposure, *finalFitRegion);
    } catch (...) {
        result.setFlag(CModelResult::FAILED, true);
        throw;
    }
}

CModelAlgorithm::Result CModelAlgorithm::applyForced(
    afw::image::Exposure<Pixel> const & exposure,
    afw::detection::Footprint const & footprint,
    shapelet::MultiShapeletFunction const & psf,
    afw::geom::Point2D const & center,
    CModelResult const & reference,
    Scalar approxFlux
) const {
    Result result = _impl->makeResult();
    _applyForcedImpl(result, exposure, footprint, psf, center, reference, approxFlux);
    return result;
}

void CModelAlgorithm::writeResultToRecord(
    Result const & result,
    afw::table::BaseRecord & record
) const {
    if (!_impl->keys) {
        throw LSST_EXCEPT(
            pex::exceptions::LogicErrorException,
            "Algorithm was not initialized with a schema; cannot copy to record"
        );
    }
    _impl->keys->copyResultToRecord(result, record);
}

void CModelAlgorithm::_applyForcedImpl(
    Result & result,
    afw::image::Exposure<Pixel> const & exposure,
    afw::detection::Footprint const & footprint,
    shapelet::MultiShapeletFunction const & psf,
    afw::geom::Point2D const & center,
    CModelResult const & reference,
    Scalar approxFlux
) const {
    afw::geom::Box2I psfBBox = exposure.getPsf()->computeImage(center)->getBBox(afw::image::PARENT);

    // Negative approxFlux means we should come up with an estimate ourselves.
    // This is only used to avoid scaling problems in the optimizer, so it doesn't have to be very good.
    if (approxFlux < 0.0) {
        approxFlux = computeFluxInFootprint(*exposure.getMaskedImage().getImage(), footprint);
    }

    // Set up coordinate systems and empty parameter vectors
    CModelStageData initialData(exposure, approxFlux, center, psf, *_impl->initial.model);

    // Initialize the parameter vectors from the reference values.  Because these are
    // in fitSys units, we don't need to transform them, as fitSys (or at least its
    // Wcs) should be the same in both forced mode and non-forced mode.
    initialData.nonlinear.deep() = reference.initial.nonlinear;
    initialData.fixed.deep() = reference.initial.fixed;
    // Read those parameters into the ellipses.
    _impl->initial.model->writeEllipses(initialData.nonlinear.begin(), initialData.fixed.begin(),
                                        _impl->initial.ellipses.begin());
    // Transform the ellipses to the exposure coordinate system
    _impl->initial.ellipses.front().transform(initialData.fitSysToMeasSys.geometric).inPlace();

    // Grow the footprint and include the initial ellipse, clip bad pixels and the exposure bbox;
    // in forced mode we can just use the final fit region immediately since we won't be changing
    // the initial fit ellipse.
    PTR(afw::detection::Footprint) finalFitRegion;
    try {
        finalFitRegion = determineFinalFitRegion(
            *exposure.getMaskedImage().getMask(),
            footprint,
            psfBBox,
            _impl->initial.ellipses.front()
        );
    } catch (pex::exceptions::RuntimeErrorException &) {
        result.setFlag(CModelResult::MAX_AREA, true);
        return;
    }
    if (!finalFitRegion) {
        result.setFlag(CModelResult::MAX_BAD_PIXEL_FRACTION, true);
        return;
    }
    if (finalFitRegion->getArea() > getControl().region.maxArea) {
        result.setFlag(CModelResult::MAX_AREA, true);
        return;
    }
    result.finalFitRegion = finalFitRegion;

    // Do the initial fit (amplitudes only)
    if (!reference.initial.getFlag(CModelStageResult::FAILED)) {
        _impl->initial.fitLinear(getControl().initial, result.initial, initialData,
                                 exposure, *finalFitRegion);
    }

    // Do the exponential fit (amplitudes only)
    CModelStageData expData = initialData.changeModel(*_impl->exp.model);
    if (!reference.exp.getFlag(CModelStageResult::FAILED)) {
        expData.nonlinear.deep() = reference.exp.nonlinear;
        expData.fixed.deep() = reference.exp.fixed;
        _impl->exp.fitLinear(getControl().exp, result.exp, expData, exposure, *finalFitRegion);
    }

    // Do the de Vaucouleur fit (amplitudes only)
    CModelStageData devData = initialData.changeModel(*_impl->dev.model);
    if (!reference.dev.getFlag(CModelStageResult::FAILED)) {
        devData.nonlinear.deep() = reference.dev.nonlinear;
        devData.fixed.deep() = reference.dev.fixed;
        _impl->dev.fitLinear(getControl().dev, result.dev, devData, exposure, *finalFitRegion);
    }

    if (result.exp.getFlag(CModelStageResult::FAILED) ||result.dev.getFlag(CModelStageResult::FAILED))
        return;

    // Do the linear combination fit
    try {
        _impl->fitLinear(getControl(), result, expData, devData, exposure, *finalFitRegion);
    } catch (...) {
        result.setFlag(CModelResult::FAILED, true);
        throw;
    }
}

template <typename PixelT>
shapelet::MultiShapeletFunction CModelAlgorithm::_processInputs(
    afw::table::SourceRecord & source,
    afw::image::Exposure<PixelT> const & exposure
) const {
    // Set all failure flags so that's the result if we throw.
    source.set(_impl->keys->flags[Result::FAILED], true);
    source.set(_impl->keys->initial.flags[CModelStageResult::FAILED], true);
    source.set(_impl->keys->exp.flags[CModelStageResult::FAILED], true);
    source.set(_impl->keys->dev.flags[CModelStageResult::FAILED], true);
    if (!_impl->keys) {
        throw LSST_EXCEPT(
            pex::exceptions::LogicErrorException,
            "Algorithm was not initialized with a schema; cannot run in plugin mode"
        );
    }
    if (!exposure.getWcs()) {
        source.set(_impl->keys->flags[Result::NO_WCS], true);
        throw LSST_EXCEPT(
            pex::exceptions::RuntimeErrorException,
            "Exposure has no Wcs"
        );
    }
    if (!exposure.getCalib() || exposure.getCalib()->getFluxMag0().first == 0.0) {
        source.set(_impl->keys->flags[Result::NO_CALIB], true);
        throw LSST_EXCEPT(
            pex::exceptions::RuntimeErrorException,
            "Exposure has no valid Calib"
        );
    }
    if (!exposure.getPsf()) {
        source.set(_impl->keys->flags[Result::NO_PSF], true);
        throw LSST_EXCEPT(
            pex::exceptions::RuntimeErrorException,
            "Exposure has no Psf"
        );
    }
    if (!_impl->fitPsfCtrl) {
        throw LSST_EXCEPT(
            pex::exceptions::LogicErrorException,
            "Schema passed to constructor did not have FitPsf fields; "
            "a MultiShapeletFunction PSF must be passed to apply()."
        );
    }
    extensions::multiShapelet::FitPsfModel psfModel(*_impl->fitPsfCtrl, source);
    if (psfModel.hasFailed() || !(psfModel.ellipse.getArea() > 0.0)) {
        source.set(_impl->keys->flags[Result::NO_PSF], true);
        throw LSST_EXCEPT(
            pex::exceptions::RuntimeErrorException,
            "Multishapelet PSF approximation failed or was not run"
        );
    }
    return psfModel.asMultiShapelet();
}

template <typename PixelT>
void CModelAlgorithm::_apply(
    afw::table::SourceRecord & source,
    afw::image::Exposure<PixelT> const & exposure,
    afw::geom::Point2D const & center
) const {
    Result result = _impl->makeResult();
    // Record the center we used in the fit
    source.set(_impl->keys->center, center);
    // Read the shapelet approximation to the PSF, load/verify other inputs from the SourceRecord
    shapelet::MultiShapeletFunction psf = _processInputs(source, exposure);
    if (!source.getTable()->getShapeKey().isValid() ||
        (source.getTable()->getShapeFlagKey().isValid() && source.getShapeFlag())) {
        source.set(_impl->keys->flags[Result::NO_SHAPE], true);
        throw LSST_EXCEPT(
            pex::exceptions::RuntimeErrorException,
            "Shape slot algorithm failed or was not run"
        );
    }
    // If PsfFlux has been run, use that for approx flux; otherwise we'll compute it ourselves.
    Scalar approxFlux = -1.0;
    if (source.getTable()->getPsfFluxKey().isValid() && !source.getPsfFluxFlag()) {
        approxFlux = source.getPsfFlux();
    }
    try {
        _applyImpl(result, exposure, *source.getFootprint(), psf, center, source.getShape(), approxFlux);
    } catch (...) {
        _impl->keys->copyResultToRecord(result, source);
        if (_impl->diagnosticIds.find(source.getId()) != _impl->diagnosticIds.end()) {
            _impl->writeDiagnostics(getControl(), source.getId(), result, exposure);
        }
        throw;
    }
    _impl->keys->copyResultToRecord(result, source);
    if (_impl->diagnosticIds.find(source.getId()) != _impl->diagnosticIds.end()) {
        _impl->writeDiagnostics(getControl(), source.getId(), result, exposure);
    }
}

template <typename PixelT>
void CModelAlgorithm::_applyForced(
    afw::table::SourceRecord & source,
    afw::image::Exposure<PixelT> const & exposure,
    afw::geom::Point2D const & center,
    afw::table::SourceRecord const & reference,
    afw::geom::AffineTransform const & refToMeas
) const {
    Result result = _impl->makeResult();
    assert(source.getFootprint()->getArea());
    // Record the center we used in the fit
    source.set(_impl->keys->center, center);
    // Read the shapelet approximation to the PSF, load/verify other inputs from the SourceRecord
    shapelet::MultiShapeletFunction psf = _processInputs(source, exposure);
    if (!_impl->refKeys) { // ideally we'd do this in the ctor, but we can't so we do it on first use
        _impl->refKeys.reset(
            new CModelKeys(
                *_impl->initial.model, *_impl->exp.model, *_impl->dev.model,
                reference.getSchema(), getControl().name
            )
        );
    }
    // If PsfFlux has been run, use that for approx flux; otherwise we'll compute it ourselves.
    Scalar approxFlux = -1.0;
    if (source.getTable()->getPsfFluxKey().isValid() && !source.getPsfFluxFlag()) {
        approxFlux = source.getPsfFlux();
    }
    try {
        Result refResult = _impl->refKeys->copyRecordToResult(reference);
        _applyForcedImpl(result, exposure, *source.getFootprint(), psf, center, refResult, approxFlux);
    } catch (...) {
        _impl->keys->copyResultToRecord(result, source);
        throw;
    }
    _impl->keys->copyResultToRecord(result, source);
}

LSST_MEAS_ALGORITHM_PRIVATE_IMPLEMENTATION(CModelAlgorithm);

}}} // namespace lsst::meas::multifit<|MERGE_RESOLUTION|>--- conflicted
+++ resolved
@@ -495,11 +495,7 @@
         if (ctrl.doRecordTime) {
             startTime = daf::base::DateTime::now().nsecs();
         }
-<<<<<<< HEAD
-        PTR(UnitTransformedLikelihood) likelihood = boost::make_shared<UnitTransformedLikelihood>(
-=======
-        result.likelihood = boost::make_shared<ProjectedLikelihood>(
->>>>>>> d173441a
+        result.likelihood = boost::make_shared<UnitTransformedLikelihood>(
             model, data.fixed, data.fitSys, *data.position,
             exposure, footprint, data.psf, ctrl.likelihood
         );
@@ -568,11 +564,7 @@
         CModelStageControl const & ctrl, CModelStageResult & result, CModelStageData const & data,
         afw::image::Exposure<Pixel> const & exposure, afw::detection::Footprint const & footprint
     ) const {
-<<<<<<< HEAD
-        UnitTransformedLikelihood likelihood(
-=======
-        result.likelihood = boost::make_shared<ProjectedLikelihood>(
->>>>>>> d173441a
+        result.likelihood = boost::make_shared<UnitTransformedLikelihood>(
             model, data.fixed, data.fitSys, *data.position,
             exposure, footprint, data.psf, ctrl.likelihood
         );
